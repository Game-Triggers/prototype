import { MongoClient } from 'mongodb';
import * as dotenv from 'dotenv';

dotenv.config();

async function migrateUserStreakFields() {
<<<<<<< HEAD
<<<<<<< HEAD
  const client = new MongoClient(process.env.MONGODB_URI!);
=======
=======
>>>>>>> 80b8fc0e
  if (!process.env.MONGODB_URI) {
    throw new Error('MONGODB_URI environment variable is not set.');
  }
  const client = new MongoClient(process.env.MONGODB_URI);
<<<<<<< HEAD
>>>>>>> e6aea1e339f59d02e5c065b4e7a72b0848aa342f
=======
>>>>>>> 80b8fc0e
  
  try {
    await client.connect();
    console.log('Connected to MongoDB');
    
    const db = client.db();
    const users = db.collection('users');
    
    // Count documents that need updating
    const totalUsers = await users.countDocuments({});
    const usersWithoutStreak = await users.countDocuments({
      streakCurrent: { $exists: false }
    });
    
    console.log(`Total users: ${totalUsers}`);
    console.log(`Users without streak fields: ${usersWithoutStreak}`);
    
    if (usersWithoutStreak === 0) {
      console.log('All users already have streak fields!');
      return;
    }
    
    // Update all users that don't have streak fields
    const result = await users.updateMany(
      {
        $or: [
          { streakCurrent: { $exists: false } },
          { streakLongest: { $exists: false } },
          { streakLastDate: { $exists: false } },
          { streakHistory: { $exists: false } }
        ]
      },
      {
        $set: {
          streakCurrent: 0,
          streakLongest: 0,
          streakLastDate: null,
          streakHistory: []
        }
      }
    );
    
    console.log(`Migration completed! Updated ${result.modifiedCount} users`);
    
    // Verify the migration
    const verifyUsers = await users.find({
      email: "trainee01@gametriggers.com"
    }, {
      projection: {
        email: 1,
        streakCurrent: 1,
        streakLongest: 1,
        streakLastDate: 1,
        streakHistory: 1,
        updatedAt: 1
      }
    }).toArray();
    
    console.log('Sample user after migration:', verifyUsers[0]);
    
  } catch (error) {
    console.error('Migration failed:', error);
  } finally {
    await client.close();
  }
}

// Run the migration
migrateUserStreakFields().catch(console.error);<|MERGE_RESOLUTION|>--- conflicted
+++ resolved
@@ -4,20 +4,10 @@
 dotenv.config();
 
 async function migrateUserStreakFields() {
-<<<<<<< HEAD
-<<<<<<< HEAD
-  const client = new MongoClient(process.env.MONGODB_URI!);
-=======
-=======
->>>>>>> 80b8fc0e
   if (!process.env.MONGODB_URI) {
     throw new Error('MONGODB_URI environment variable is not set.');
   }
   const client = new MongoClient(process.env.MONGODB_URI);
-<<<<<<< HEAD
->>>>>>> e6aea1e339f59d02e5c065b4e7a72b0848aa342f
-=======
->>>>>>> 80b8fc0e
   
   try {
     await client.connect();
