--- conflicted
+++ resolved
@@ -321,10 +321,8 @@
     } finally {
       setLoading(false);
     }
-<<<<<<< HEAD
   }, [session]);
 
-=======
   }, [session, fetchNotifications]);
   const createTestNotification =
     process.env.NODE_ENV === 'development'
@@ -359,7 +357,6 @@
         }, [session, fetchNotifications])
       : undefined;
   // Auto-fetch unread count on session change
->>>>>>> b8df8163
   useEffect(() => {
     fetchUnreadCount();
   }, [fetchUnreadCount]);
