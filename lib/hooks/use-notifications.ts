--- conflicted
+++ resolved
@@ -273,10 +273,6 @@
     }
   }, [session]);
 
-<<<<<<< HEAD
-=======
-  // Auto-fetch unread count on session change
->>>>>>> 5703b93c
   useEffect(() => {
     fetchUnreadCount();
   }, [fetchUnreadCount]);
