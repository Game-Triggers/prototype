--- conflicted
+++ resolved
@@ -67,11 +67,8 @@
     console.log('Level context: Calling checkLevelUp via Next.js API route');
 
     try {
-<<<<<<< HEAD
       // Use direct fetch to the Next.js API route instead of the API client
       // This ensures proper session cookie handling
-=======
->>>>>>> 5703b93c
       const response = await fetch('/api/users/me/level/check', {
         method: 'POST',
         headers: {
@@ -79,7 +76,6 @@
         },
       });
 
-<<<<<<< HEAD
       if (!response.ok) {
         // If it's a 401, the session might be expired - just ignore silently
         if (response.status === 401) {
@@ -101,14 +97,12 @@
         if (newLevelInfo) {
           setLevelData(newLevelInfo);
         }
-=======
       if (response.ok) {
         const result = await response.json() as {
           leveledUp: boolean;
           oldLevel: number;
           newLevel: number;
         };
->>>>>>> 5703b93c
         
         if (result.leveledUp) {
           // Refresh the level data
