"use strict";
Object.defineProperty(exports, "__esModule", { value: true });
exports.Campaign = exports.CampaignSchema = exports.MediaType = exports.CampaignStatus = void 0;
exports.getCampaignModel = getCampaignModel;
const mongoose_1 = require("mongoose");
// Import directly from relative path for compatibility with both Next.js and NestJS
const schema_types_1 = require("../lib/schema-types");
Object.defineProperty(exports, "CampaignStatus", { enumerable: true, get: function () { return schema_types_1.CampaignStatus; } });
Object.defineProperty(exports, "MediaType", { enumerable: true, get: function () { return schema_types_1.MediaType; } });
const campaignSchema = new mongoose_1.Schema({
    title: { type: String, required: true },
    description: { type: String },
    brandId: { type: mongoose_1.Schema.Types.ObjectId, ref: 'User', required: true },
    budget: { type: Number, required: true },
    remainingBudget: { type: Number, required: true },
    mediaUrl: { type: String, required: true },
    mediaType: {
        type: String,
        enum: Object.values(schema_types_1.MediaType),
        required: true
    },
    status: {
        type: String,
        enum: Object.values(schema_types_1.CampaignStatus),
        default: schema_types_1.CampaignStatus.DRAFT
    },
    categories: [{ type: String }],
    languages: [{ type: String }],
    startDate: { type: Date },
    endDate: { type: Date },
    paymentRate: { type: Number, required: true },
    paymentType: {
        type: String,
        enum: ['cpm', 'fixed'],
        required: true
    },
<<<<<<< HEAD
    gKeyCooloffHours: {
        type: Number,
        default: 720, // Default 30 days (720 hours) if not specified
        min: 1, // Minimum 1 hour
        max: 8760 // Maximum 1 year (365 * 24 hours)
    },
=======
    // Admin review fields
    submittedForReviewAt: { type: Date },
    approvedAt: { type: Date },
    approvedBy: { type: mongoose_1.Schema.Types.ObjectId, ref: 'User' },
    rejectedAt: { type: Date },
    rejectedBy: { type: mongoose_1.Schema.Types.ObjectId, ref: 'User' },
    rejectionReason: { type: String },
>>>>>>> 5703b93c
}, { timestamps: true });
// Create indexes for efficient queries
campaignSchema.index({ status: 1 });
campaignSchema.index({ brandId: 1 });
campaignSchema.index({ categories: 1 });
campaignSchema.index({ languages: 1 });
// Export the schema so it can be imported properly with destructuring
exports.CampaignSchema = campaignSchema;
// Use a function to safely get the Campaign model
function getCampaignModel() {
    if (typeof window === 'undefined') {
        return mongoose_1.models.Campaign || (0, mongoose_1.model)('Campaign', campaignSchema);
    }
    return null;
}
// Define a named export for backward compatibility
exports.Campaign = getCampaignModel();
// No default export to avoid TypeScript issues
//# sourceMappingURL=campaign.schema.js.map<|MERGE_RESOLUTION|>--- conflicted
+++ resolved
@@ -34,14 +34,12 @@
         enum: ['cpm', 'fixed'],
         required: true
     },
-<<<<<<< HEAD
     gKeyCooloffHours: {
         type: Number,
         default: 720, // Default 30 days (720 hours) if not specified
         min: 1, // Minimum 1 hour
         max: 8760 // Maximum 1 year (365 * 24 hours)
     },
-=======
     // Admin review fields
     submittedForReviewAt: { type: Date },
     approvedAt: { type: Date },
@@ -49,7 +47,6 @@
     rejectedAt: { type: Date },
     rejectedBy: { type: mongoose_1.Schema.Types.ObjectId, ref: 'User' },
     rejectionReason: { type: String },
->>>>>>> 5703b93c
 }, { timestamps: true });
 // Create indexes for efficient queries
 campaignSchema.index({ status: 1 });
