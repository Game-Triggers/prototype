/**
 * This file contains types and enums to be used across both client and server.
 * It should NOT include any server-only code like Mongoose models.
 */
export declare enum UserRole {
    STREAMER = "streamer",
    BRAND = "brand",
    ADMIN = "admin"
}
export declare enum AuthProvider {
    TWITCH = "twitch",
    YOUTUBE = "youtube",
    EMAIL = "email"
}
export declare enum CampaignStatus {
    DRAFT = "draft",
    PENDING = "pending",
    ACTIVE = "active",
    PAUSED = "paused",
    COMPLETED = "completed",
    CANCELLED = "cancelled",
    REJECTED = "rejected"
}
export declare enum MediaType {
    IMAGE = "image",
    VIDEO = "video"
}
export declare enum ParticipationStatus {
    ACTIVE = "active",
    PAUSED = "paused",
    REJECTED = "rejected",
    COMPLETED = "completed",
    LEFT_EARLY = "left_early",
    REMOVED = "removed",
    PARTICIPATION_PAUSED = "participation_paused"
}
export interface IUserData {
    _id?: string;
    email: string;
    name: string;
    image?: string;
    role: UserRole;
    authProvider: AuthProvider;
    authProviderId?: string;
    channelUrl?: string;
    category?: string[];
    language?: string[];
    description?: string;
    createdAt?: Date;
    updatedAt?: Date;
}
export interface ICampaignData {
    _id?: string;
    title: string;
    description?: string;
    brandId: string;
    budget: number;
    remainingBudget: number;
    mediaUrl: string;
    mediaType: MediaType;
    status: CampaignStatus;
    categories?: string[];
    languages?: string[];
    startDate?: Date;
    endDate?: Date;
    paymentRate: number;
    paymentType: 'cpm' | 'fixed';
<<<<<<< HEAD
    gKeyCooloffHours?: number;
=======
    submittedForReviewAt?: Date;
    approvedAt?: Date;
    approvedBy?: string;
    rejectedAt?: Date;
    rejectedBy?: string;
    rejectionReason?: string;
>>>>>>> 5703b93c
    activeStreamers?: number;
    impressions?: number;
    viewerImpressions?: number;
    clicks?: number;
    chatClicks?: number;
    qrScans?: number;
    linkClicks?: number;
    totalClicks?: number;
    uniqueViewers?: number;
    totalStreamMinutes?: number;
    avgViewerCount?: number;
    peakViewerCount?: number;
    estimatedEarnings?: number;
    engagementRate?: number;
    ctr?: number;
    createdAt?: Date;
    updatedAt?: Date;
}
export interface ICampaignParticipationData {
    _id?: string;
    campaignId: string;
    streamerId: string;
    status: ParticipationStatus;
    impressions: number;
    clicks: number;
    uniqueViewers: number;
    chatClicks: number;
    qrScans: number;
    linkClicks: number;
    lastStreamDate?: Date;
    totalStreamMinutes: number;
    avgViewerCount: number;
    peakViewerCount: number;
    estimatedEarnings: number;
    browserSourceUrl: string;
    browserSourceToken: string;
    joinedAt: Date;
    leftAt?: Date;
    pausedAt?: Date;
    resumedAt?: Date;
    removedAt?: Date;
    removedBy?: string;
    removalReason?: 'violation' | 'fraud' | 'admin_decision' | 'brand_decision';
    earningsForfeited?: boolean;
    trackingUrl?: string;
    qrCodeUrl?: string;
    chatCommand?: string;
    createdAt?: Date;
    updatedAt?: Date;
}
//# sourceMappingURL=schema-types.d.ts.map<|MERGE_RESOLUTION|>--- conflicted
+++ resolved
@@ -65,16 +65,13 @@
     endDate?: Date;
     paymentRate: number;
     paymentType: 'cpm' | 'fixed';
-<<<<<<< HEAD
     gKeyCooloffHours?: number;
-=======
     submittedForReviewAt?: Date;
     approvedAt?: Date;
     approvedBy?: string;
     rejectedAt?: Date;
     rejectedBy?: string;
     rejectionReason?: string;
->>>>>>> 5703b93c
     activeStreamers?: number;
     impressions?: number;
     viewerImpressions?: number;
