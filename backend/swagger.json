--- conflicted
+++ resolved
@@ -603,7 +603,6 @@
         ]
       }
     },
-<<<<<<< HEAD
     "/api/v1/users/me/rp": {
       "get": {
         "operationId": "UsersController_getMyRP",
@@ -669,8 +668,7 @@
         ]
       }
     },
-=======
->>>>>>> a6a75ff5
+
     "/api/v1/auth/register": {
       "post": {
         "description": "Create a new user account with email/password or social provider",
@@ -4806,14 +4804,13 @@
             "description": "Total XP accumulated",
             "example": 150
           },
-<<<<<<< HEAD
-=======
+
           "level": {
             "type": "number",
             "description": "Current level based on XP",
             "example": 3
           },
->>>>>>> a6a75ff5
+
           "earnedToday": {
             "type": "number",
             "description": "XP earned today",
@@ -4834,10 +4831,7 @@
         },
         "required": [
           "total",
-<<<<<<< HEAD
-=======
           "level",
->>>>>>> a6a75ff5
           "earnedToday",
           "activities"
         ]
@@ -4861,7 +4855,6 @@
           "amount"
         ]
       },
-<<<<<<< HEAD
       "RPActivityDto": {
         "type": "object",
         "properties": {
@@ -4939,8 +4932,6 @@
           "amount"
         ]
       },
-=======
->>>>>>> a6a75ff5
       "RegisterCredentialsDto": {
         "type": "object",
         "properties": {
