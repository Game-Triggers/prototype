--- conflicted
+++ resolved
@@ -668,7 +668,6 @@
         ]
       }
     },
-<<<<<<< HEAD
     "/api/v1/users/me/level": {
       "get": {
         "operationId": "UsersController_getMyLevel",
@@ -709,9 +708,7 @@
         ]
       }
     },
-=======
-
->>>>>>> b8df8163
+ 
     "/api/v1/auth/register": {
       "post": {
         "description": "Create a new user account with email/password or social provider",
