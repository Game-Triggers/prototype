{
  "openapi": "3.0.0",
  "paths": {
    "/api/v1": {
      "get": {
        "operationId": "AppController_getHello",
        "parameters": [],
        "responses": {
          "200": {
            "description": ""
          }
        },
        "tags": [
          "App"
        ]
      }
    },
    "/api/v1/users": {
      "post": {
        "operationId": "UsersController_create",
        "parameters": [],
        "requestBody": {
          "required": true,
          "content": {
            "application/json": {
              "schema": {
                "$ref": "#/components/schemas/CreateUserDto"
              }
            }
          }
        },
        "responses": {
          "201": {
            "description": "User has been successfully created"
          },
          "400": {
            "description": "Bad request"
          }
        },
        "summary": "Create a new user",
        "tags": [
          "users"
        ]
      },
      "get": {
        "operationId": "UsersController_findAll",
        "parameters": [],
        "responses": {
          "200": {
            "description": "Returns a list of users"
          },
          "401": {
            "description": "Unauthorized"
          },
          "403": {
            "description": "Forbidden - Admin role required"
          }
        },
        "security": [
          {
            "bearer": []
          }
        ],
        "summary": "Get all users (Admin only)",
        "tags": [
          "users"
        ]
      }
    },
    "/api/v1/users/me": {
      "get": {
        "operationId": "UsersController_getCurrentUser",
        "parameters": [],
        "responses": {
          "200": {
            "description": "Returns the current user profile"
          },
          "401": {
            "description": "Unauthorized"
          }
        },
        "security": [
          {
            "bearer": []
          }
        ],
        "summary": "Get the currently authenticated user",
        "tags": [
          "users"
        ]
      }
    },
    "/api/v1/users/{id}": {
      "get": {
        "operationId": "UsersController_findOne",
        "parameters": [
          {
            "name": "id",
            "required": true,
            "in": "path",
            "description": "User ID",
            "schema": {
              "example": "60d21b4667d0d8992e610c85",
              "type": "string"
            }
          }
        ],
        "responses": {
          "200": {
            "description": "Returns the user information",
            "content": {
              "application/json": {
                "schema": {
                  "example": {
                    "id": "60d21b4667d0d8992e610c85",
                    "email": "user@example.com",
                    "name": "John Doe",
                    "role": "streamer",
                    "image": "https://example.com/avatar.jpg"
                  }
                }
              }
            }
          },
          "401": {
            "description": "Unauthorized"
          },
          "404": {
            "description": "User not found"
          }
        },
        "security": [
          {
            "bearer": []
          }
        ],
        "summary": "Get user by ID",
        "tags": [
          "users"
        ]
      },
      "put": {
        "operationId": "UsersController_update",
        "parameters": [
          {
            "name": "id",
            "required": true,
            "in": "path",
            "description": "User ID",
            "schema": {
              "example": "60d21b4667d0d8992e610c85",
              "type": "string"
            }
          }
        ],
        "requestBody": {
          "required": true,
          "content": {
            "application/json": {
              "schema": {
                "$ref": "#/components/schemas/UpdateUserDto"
              }
            }
          }
        },
        "responses": {
          "200": {
            "description": "User has been successfully updated",
            "content": {
              "application/json": {
                "schema": {
                  "example": {
                    "id": "60d21b4667d0d8992e610c85",
                    "email": "updated@example.com",
                    "name": "Updated Name",
                    "role": "streamer"
                  }
                }
              }
            }
          },
          "401": {
            "description": "Unauthorized"
          },
          "403": {
            "description": "Forbidden - Cannot update other users unless admin"
          },
          "404": {
            "description": "User not found"
          }
        },
        "security": [
          {
            "bearer": []
          }
        ],
        "summary": "Update user information",
        "tags": [
          "users"
        ]
      },
      "delete": {
        "operationId": "UsersController_remove",
        "parameters": [
          {
            "name": "id",
            "required": true,
            "in": "path",
            "schema": {
              "type": "string"
            }
          }
        ],
        "responses": {
          "200": {
            "description": ""
          }
        },
        "tags": [
          "users"
        ]
      }
    },
    "/api/v1/users/profile/streamer/{id}": {
      "get": {
        "operationId": "UsersController_getStreamerProfile",
        "parameters": [
          {
            "name": "id",
            "required": true,
            "in": "path",
            "description": "Streamer ID",
            "schema": {
              "example": "60d21b4667d0d8992e610c85",
              "type": "string"
            }
          }
        ],
        "responses": {
          "200": {
            "description": "Returns the streamer profile",
            "content": {
              "application/json": {
                "schema": {
                  "example": {
                    "id": "60d21b4667d0d8992e610c85",
                    "name": "Popular Streamer",
                    "image": "https://example.com/avatar.jpg",
                    "channelUrl": "https://twitch.tv/popularstreamer",
                    "category": [
                      "Gaming"
                    ],
                    "language": [
                      "English"
                    ],
                    "statistics": {
                      "followers": 10000,
                      "averageViewers": 500,
                      "impressions": 25000
                    }
                  }
                }
              }
            }
          },
          "404": {
            "description": "Streamer not found"
          }
        },
        "summary": "Get streamer profile information",
        "tags": [
          "users"
        ]
      }
    },
    "/api/v1/users/me/overlay": {
      "get": {
        "operationId": "UsersController_getOverlaySettings",
        "parameters": [],
        "responses": {
          "200": {
            "description": ""
          }
        },
        "tags": [
          "users"
        ]
      },
      "put": {
        "operationId": "UsersController_updateOverlaySettings",
        "parameters": [],
        "requestBody": {
          "required": true,
          "content": {
            "application/json": {
              "schema": {
                "$ref": "#/components/schemas/OverlaySettingsDto"
              }
            }
          }
        },
        "responses": {
          "200": {
            "description": "Overlay settings successfully updated",
            "content": {
              "application/json": {
                "schema": {
                  "$ref": "#/components/schemas/OverlaySettingsResponseDto"
                }
              }
            }
          },
          "401": {
            "description": "Unauthorized"
          }
        },
        "security": [
          {
            "bearer": []
          }
        ],
        "summary": "Update overlay settings for the current user",
        "tags": [
          "users"
        ]
      }
    },
    "/api/v1/users/me/overlay/regenerate": {
      "post": {
        "operationId": "UsersController_regenerateOverlayToken",
        "parameters": [],
        "responses": {
          "201": {
            "description": ""
          }
        },
        "tags": [
          "users"
        ]
      }
    },
    "/api/v1/users/me/overlay/status": {
      "get": {
        "operationId": "UsersController_getOverlayStatus",
        "parameters": [
          {
            "name": "overlayToken",
            "required": true,
            "in": "query",
            "schema": {
              "type": "string"
            }
          }
        ],
        "responses": {
          "200": {
            "description": ""
          }
        },
        "tags": [
          "users"
        ]
      }
    },
    "/api/v1/users/me/overlay/test": {
      "post": {
        "operationId": "UsersController_testOverlay",
        "parameters": [],
        "responses": {
          "201": {
            "description": ""
          }
        },
        "tags": [
          "users"
        ]
      }
    },
    "/api/v1/users/me/campaign-selection": {
      "get": {
        "operationId": "UsersController_getCampaignSelectionSettings",
        "parameters": [],
        "responses": {
          "200": {
            "description": "Campaign selection settings retrieved successfully",
            "content": {
              "application/json": {
                "schema": {
                  "$ref": "#/components/schemas/CampaignSelectionSettingsResponseDto"
                }
              }
            }
          }
        },
        "summary": "Get campaign selection settings for the current user",
        "tags": [
          "users"
        ]
      },
      "put": {
        "operationId": "UsersController_updateCampaignSelectionSettings",
        "parameters": [],
        "requestBody": {
          "required": true,
          "content": {
            "application/json": {
              "schema": {
                "$ref": "#/components/schemas/CampaignSelectionSettingsDto"
              }
            }
          }
        },
        "responses": {
          "200": {
            "description": "Campaign selection settings successfully updated",
            "content": {
              "application/json": {
                "schema": {
                  "$ref": "#/components/schemas/CampaignSelectionSettingsResponseDto"
                }
              }
            }
          }
        },
        "summary": "Update campaign selection settings for the current user",
        "tags": [
          "users"
        ]
      }
    },
    "/api/v1/users/me/streak/ping": {
      "post": {
        "operationId": "UsersController_pingStreak",
        "parameters": [],
        "responses": {
          "201": {
            "description": ""
          }
        },
        "security": [
          {
            "bearer": []
          }
        ],
        "summary": "Ping today activity to update streak once per day",
        "tags": [
          "users"
        ]
      }
    },
    "/api/v1/users/me/streak": {
      "get": {
        "operationId": "UsersController_getMyStreak",
        "parameters": [],
        "responses": {
          "200": {
            "description": ""
          }
        },
        "security": [
          {
            "bearer": []
          }
        ],
        "summary": "Get current user streak summary",
        "tags": [
          "users"
        ]
      }
    },
    "/api/v1/users/me/energy-packs": {
      "get": {
        "operationId": "UsersController_getEnergyPacks",
        "parameters": [],
        "responses": {
          "200": {
            "description": "Energy packs retrieved successfully",
            "content": {
              "application/json": {
                "schema": {
                  "$ref": "#/components/schemas/EnergyPacksResponseDto"
                }
              }
            }
          }
        },
        "security": [
          {
            "bearer": []
          }
        ],
        "summary": "Get current user energy packs",
        "tags": [
          "users"
        ]
      }
    },
    "/api/v1/users/me/energy-packs/consume": {
      "post": {
        "operationId": "UsersController_consumeEnergyPack",
        "parameters": [],
        "requestBody": {
          "required": true,
          "content": {
            "application/json": {
              "schema": {
                "$ref": "#/components/schemas/ConsumeEnergyPackDto"
              }
            }
          }
        },
        "responses": {
          "200": {
            "description": "Energy pack consumed successfully",
            "content": {
              "application/json": {
                "schema": {
                  "example": {
                    "success": true,
                    "remaining": 9
                  }
                }
              }
            }
          },
          "400": {
            "description": "No energy packs available"
          }
        },
        "security": [
          {
            "bearer": []
          }
        ],
        "summary": "Consume one energy pack",
        "tags": [
          "users"
        ]
      }
    },
    "/api/v1/users/me/xp": {
      "get": {
        "operationId": "UsersController_getXP",
        "parameters": [],
        "responses": {
          "200": {
            "description": "XP data retrieved successfully",
            "content": {
              "application/json": {
                "schema": {
                  "$ref": "#/components/schemas/XPResponseDto"
                }
              }
            }
          }
        },
        "security": [
          {
            "bearer": []
          }
        ],
        "summary": "Get current user XP data",
        "tags": [
          "users"
        ]
      },
      "post": {
        "operationId": "UsersController_addXP",
        "parameters": [],
        "requestBody": {
          "required": true,
          "content": {
            "application/json": {
              "schema": {
                "$ref": "#/components/schemas/AddXPDto"
              }
            }
          }
        },
        "responses": {
          "200": {
            "description": "XP added successfully",
            "content": {
              "application/json": {
                "schema": {
                  "$ref": "#/components/schemas/XPResponseDto"
                }
              }
            }
          },
          "400": {
            "description": "Invalid activity type or amount"
          }
        },
        "security": [
          {
            "bearer": []
          }
        ],
        "summary": "Add XP for an activity",
        "tags": [
          "users"
        ]
      }
    },
    "/api/v1/users/me/rp": {
      "get": {
        "operationId": "UsersController_getMyRP",
        "parameters": [],
        "responses": {
          "200": {
            "description": "RP data retrieved successfully",
            "content": {
              "application/json": {
                "schema": {
                  "$ref": "#/components/schemas/RPResponseDto"
                }
              }
            }
          }
        },
        "security": [
          {
            "bearer": []
          }
        ],
        "summary": "Get current user RP data",
        "tags": [
          "users"
        ]
      },
      "post": {
        "operationId": "UsersController_addRP",
        "parameters": [],
        "requestBody": {
          "required": true,
          "content": {
            "application/json": {
              "schema": {
                "$ref": "#/components/schemas/AddRPDto"
              }
            }
          }
        },
        "responses": {
          "200": {
            "description": "RP added successfully",
            "content": {
              "application/json": {
                "schema": {
                  "$ref": "#/components/schemas/RPResponseDto"
                }
              }
            }
          },
          "400": {
            "description": "Invalid activity type or amount"
          }
        },
        "security": [
          {
            "bearer": []
          }
        ],
        "summary": "Add RP for an activity",
        "tags": [
          "users"
        ]
      }
    },
    "/api/v1/users/me/level": {
      "get": {
        "operationId": "UsersController_getMyLevel",
        "parameters": [],
        "responses": {
          "200": {
            "description": "Level data retrieved successfully"
          }
        },
        "security": [
          {
            "bearer": []
          }
        ],
        "summary": "Get current user level data",
        "tags": [
          "users"
        ]
      }
    },
    "/api/v1/users/me/level/check": {
      "post": {
        "operationId": "UsersController_checkMyLevelUp",
        "parameters": [],
        "responses": {
          "200": {
            "description": "Level check completed"
          }
        },
        "security": [
          {
            "bearer": []
          }
        ],
        "summary": "Check for level up and update if necessary",
        "tags": [
          "users"
        ]
      }
    },
    "/api/v1/auth/register": {
      "post": {
        "description": "Create a new user account with email/password or social provider",
        "operationId": "AuthController_register",
        "parameters": [],
        "requestBody": {
          "required": true,
          "content": {
            "application/json": {
              "schema": {
                "$ref": "#/components/schemas/RegisterCredentialsDto"
              }
            }
          }
        },
        "responses": {
          "201": {
            "description": "User successfully registered",
            "content": {
              "application/json": {
                "schema": {
                  "example": {
                    "id": "60d21b4667d0d8992e610c85",
                    "email": "user@example.com",
                    "name": "John Doe",
                    "role": "streamer",
                    "accessToken": "eyJhbGciOiJIUzI1NiIsInR5cCI6IkpXVCJ9...",
                    "refreshToken": "eyJhbGciOiJIUzI1NiIsInR5cCI6IkpXVCJ9..."
                  }
                }
              }
            }
          },
          "400": {
            "description": "Bad Request - Invalid input data or user already exists"
          }
        },
        "summary": "Register a new user account",
        "tags": [
          "Auth"
        ]
      }
    },
    "/api/v1/auth/login": {
      "post": {
        "description": "Authenticate user with email and password credentials",
        "operationId": "AuthController_login",
        "parameters": [],
        "responses": {
          "201": {
            "description": "User successfully authenticated",
            "content": {
              "application/json": {
                "schema": {
                  "example": {
                    "id": "60d21b4667d0d8992e610c85",
                    "email": "user@example.com",
                    "name": "John Doe",
                    "role": "streamer",
                    "accessToken": "eyJhbGciOiJIUzI1NiIsInR5cCI6IkpXVCJ9...",
                    "refreshToken": "eyJhbGciOiJIUzI1NiIsInR5cCI6IkpXVCJ9..."
                  }
                }
              }
            }
          },
          "401": {
            "description": "Invalid credentials"
          }
        },
        "summary": "Login with email and password",
        "tags": [
          "Auth"
        ]
      }
    },
    "/api/v1/auth/twitch/token-exchange": {
      "post": {
        "description": "Convert Twitch OAuth tokens into application JWT tokens",
        "operationId": "AuthController_twitchTokenExchange",
        "parameters": [],
        "requestBody": {
          "required": true,
          "content": {
            "application/json": {
              "schema": {
                "$ref": "#/components/schemas/OAuthExchangeDto"
              }
            }
          }
        },
        "responses": {
          "201": {
            "description": "Token successfully exchanged",
            "content": {
              "application/json": {
                "schema": {
                  "example": {
                    "id": "60d21b4667d0d8992e610c85",
                    "email": "twitch-user@example.com",
                    "name": "TwitchStreamer",
                    "role": "streamer",
                    "accessToken": "eyJhbGciOiJIUzI1NiIsInR5cCI6IkpXVCJ9...",
                    "refreshToken": "eyJhbGciOiJIUzI1NiIsInR5cCI6IkpXVCJ9..."
                  }
                }
              }
            }
          },
          "400": {
            "description": "Invalid OAuth token"
          }
        },
        "summary": "Exchange Twitch OAuth token for JWT",
        "tags": [
          "Auth"
        ]
      }
    },
    "/api/v1/auth/youtube/token-exchange": {
      "post": {
        "operationId": "AuthController_handleYouTubeOAuth",
        "parameters": [],
        "requestBody": {
          "required": true,
          "content": {
            "application/json": {
              "schema": {
                "$ref": "#/components/schemas/OAuthExchangeDto"
              }
            }
          }
        },
        "responses": {
          "201": {
            "description": ""
          }
        },
        "tags": [
          "Auth"
        ]
      }
    },
    "/api/v1/auth/refresh-token": {
      "post": {
        "operationId": "AuthController_refreshToken",
        "parameters": [],
        "responses": {
          "201": {
            "description": ""
          }
        },
        "tags": [
          "Auth"
        ]
      }
    },
    "/api/v1/auth/profile": {
      "get": {
        "description": "Returns the profile of the currently authenticated user",
        "operationId": "AuthController_getProfile",
        "parameters": [],
        "responses": {
          "200": {
            "description": "User profile retrieved successfully",
            "content": {
              "application/json": {
                "schema": {
                  "example": {
                    "id": "60d21b4667d0d8992e610c85",
                    "email": "user@example.com",
                    "name": "John Doe",
                    "role": "streamer",
                    "image": "https://example.com/avatar.jpg",
                    "authProvider": "twitch",
                    "channelUrl": "https://twitch.tv/username"
                  }
                }
              }
            }
          },
          "401": {
            "description": "Unauthorized - Valid JWT token required"
          }
        },
        "security": [
          {
            "bearer": []
          }
        ],
        "summary": "Get the authenticated user profile",
        "tags": [
          "Auth"
        ]
      }
    },
    "/api/v1/auth/validate-token": {
      "post": {
        "operationId": "AuthController_validateToken",
        "parameters": [],
        "responses": {
          "201": {
            "description": ""
          }
        },
        "tags": [
          "Auth"
        ]
      }
    },
    "/api/v1/campaigns": {
      "post": {
        "description": "Create a new advertising campaign (Brand role required)",
        "operationId": "CampaignsController_create",
        "parameters": [],
        "requestBody": {
          "required": true,
          "content": {
            "application/json": {
              "schema": {
                "$ref": "#/components/schemas/CreateCampaignDto"
              }
            }
          }
        },
        "responses": {
          "201": {
            "description": "Campaign successfully created",
            "content": {
              "application/json": {
                "schema": {
                  "example": {
                    "id": "61f8d3c97e1d2a001f9a5e8c",
                    "title": "Summer Gaming Promotion",
                    "description": "Promote our new gaming products during your streams",
                    "brandId": "60d21b4667d0d8992e610c85",
                    "budget": 1000,
                    "mediaUrl": "https://example.com/media/campaign123.mp4",
                    "mediaType": "video",
                    "status": "active",
                    "categories": [
                      "Gaming",
                      "Technology"
                    ],
                    "createdAt": "2025-06-25T12:00:00.000Z",
                    "updatedAt": "2025-06-25T12:00:00.000Z"
                  }
                }
              }
            }
          },
          "400": {
            "description": "Bad Request - Invalid input data"
          },
          "401": {
            "description": "Unauthorized - Authentication required"
          },
          "403": {
            "description": "Forbidden - Must be a brand to create campaigns"
          }
        },
        "security": [
          {
            "bearer": []
          }
        ],
        "summary": "Create a new campaign",
        "tags": [
          "campaigns"
        ]
      },
      "get": {
        "description": "Retrieve all campaigns with optional filtering",
        "operationId": "CampaignsController_findAll",
        "parameters": [
          {
            "name": "category",
            "required": false,
            "in": "query",
            "description": "Filter campaigns by category",
            "schema": {
              "type": "string"
            }
          },
          {
            "name": "status",
            "required": false,
            "in": "query",
            "description": "Filter campaigns by status",
            "schema": {
              "enum": [
                "draft",
                "active",
                "paused",
                "completed"
              ],
              "type": "string"
            }
          }
        ],
        "responses": {
          "200": {
            "description": "List of campaigns",
            "content": {
              "application/json": {
                "schema": {
                  "type": "array",
                  "items": {
                    "example": {
                      "id": "61f8d3c97e1d2a001f9a5e8c",
                      "title": "Summer Gaming Promotion",
                      "brandId": "60d21b4667d0d8992e610c85",
                      "status": "active",
                      "budget": 1000,
                      "mediaUrl": "https://example.com/media/campaign123.mp4",
                      "mediaType": "video"
                    }
                  }
                }
              }
            }
          }
        },
        "summary": "Get all campaigns",
        "tags": [
          "campaigns"
        ]
      }
    },
    "/api/v1/campaigns/brand": {
      "get": {
        "operationId": "CampaignsController_findBrandCampaigns",
        "parameters": [],
        "responses": {
          "200": {
            "description": ""
          }
        },
        "tags": [
          "campaigns"
        ]
      }
    },
    "/api/v1/campaigns/streamer/available": {
      "get": {
        "operationId": "CampaignsController_findAvailableCampaigns",
        "parameters": [],
        "responses": {
          "200": {
            "description": ""
          }
        },
        "tags": [
          "campaigns"
        ]
      }
    },
    "/api/v1/campaigns/streamer/active": {
      "get": {
        "operationId": "CampaignsController_findStreamerCampaigns",
        "parameters": [],
        "responses": {
          "200": {
            "description": ""
          }
        },
        "tags": [
          "campaigns"
        ]
      }
    },
    "/api/v1/campaigns/{id}": {
      "get": {
        "operationId": "CampaignsController_findOne",
        "parameters": [
          {
            "name": "id",
            "required": true,
            "in": "path",
            "schema": {
              "type": "string"
            }
          },
          {
            "name": "adminAccess",
            "required": true,
            "in": "query",
            "schema": {
              "type": "string"
            }
          }
        ],
        "responses": {
          "200": {
            "description": ""
          }
        },
        "tags": [
          "campaigns"
        ]
      },
      "put": {
        "operationId": "CampaignsController_update",
        "parameters": [
          {
            "name": "id",
            "required": true,
            "in": "path",
            "schema": {
              "type": "string"
            }
          }
        ],
        "requestBody": {
          "required": true,
          "content": {
            "application/json": {
              "schema": {
                "$ref": "#/components/schemas/UpdateCampaignDto"
              }
            }
          }
        },
        "responses": {
          "200": {
            "description": ""
          }
        },
        "tags": [
          "campaigns"
        ]
      },
      "delete": {
        "operationId": "CampaignsController_remove",
        "parameters": [
          {
            "name": "id",
            "required": true,
            "in": "path",
            "schema": {
              "type": "string"
            }
          }
        ],
        "responses": {
          "200": {
            "description": ""
          }
        },
        "tags": [
          "campaigns"
        ]
      }
    },
    "/api/v1/campaigns/join": {
      "post": {
        "operationId": "CampaignsController_joinCampaign",
        "parameters": [],
        "requestBody": {
          "required": true,
          "content": {
            "application/json": {
              "schema": {
                "$ref": "#/components/schemas/JoinCampaignDto"
              }
            }
          }
        },
        "responses": {
          "201": {
            "description": ""
          }
        },
        "tags": [
          "campaigns"
        ]
      }
    },
    "/api/v1/campaigns/leave/{campaignId}": {
      "delete": {
        "operationId": "CampaignsController_leaveCampaign",
        "parameters": [
          {
            "name": "campaignId",
            "required": true,
            "in": "path",
            "schema": {
              "type": "string"
            }
          }
        ],
        "responses": {
          "200": {
            "description": ""
          }
        },
        "tags": [
          "campaigns"
        ]
      }
    },
    "/api/v1/campaigns/impression/{token}": {
      "post": {
        "operationId": "CampaignsController_recordImpression",
        "parameters": [
          {
            "name": "token",
            "required": true,
            "in": "path",
            "schema": {
              "type": "string"
            }
          }
        ],
        "responses": {
          "201": {
            "description": ""
          }
        },
        "tags": [
          "campaigns"
        ]
      }
    },
    "/api/v1/campaigns/click/{token}": {
      "post": {
        "operationId": "CampaignsController_recordClick",
        "parameters": [
          {
            "name": "token",
            "required": true,
            "in": "path",
            "schema": {
              "type": "string"
            }
          }
        ],
        "responses": {
          "201": {
            "description": ""
          }
        },
        "tags": [
          "campaigns"
        ]
      }
    },
    "/api/v1/campaigns/{id}/activate": {
      "post": {
        "operationId": "CampaignsController_activateCampaign",
        "parameters": [
          {
            "name": "id",
            "required": true,
            "in": "path",
            "description": "Campaign ID",
            "schema": {
              "type": "string"
            }
          }
        ],
        "responses": {
          "200": {
            "description": "Campaign activated successfully"
          },
          "400": {
            "description": "Bad request"
          },
          "403": {
            "description": "Forbidden - Not campaign owner"
          },
          "404": {
            "description": "Campaign not found"
          }
        },
        "security": [
          {
            "bearer": []
          }
        ],
        "summary": "Activate a draft campaign",
        "tags": [
          "campaigns"
        ]
      }
    },
    "/api/v1/campaigns/{id}/pause": {
      "post": {
        "operationId": "CampaignsController_pauseCampaign",
        "parameters": [
          {
            "name": "id",
            "required": true,
            "in": "path",
            "description": "Campaign ID",
            "schema": {
              "type": "string"
            }
          }
        ],
        "responses": {
          "200": {
            "description": "Campaign paused successfully"
          },
          "400": {
            "description": "Bad request"
          },
          "403": {
            "description": "Forbidden - Not campaign owner"
          },
          "404": {
            "description": "Campaign not found"
          }
        },
        "security": [
          {
            "bearer": []
          }
        ],
        "summary": "Pause an active campaign",
        "tags": [
          "campaigns"
        ]
      }
    },
    "/api/v1/campaigns/{id}/resume": {
      "post": {
        "operationId": "CampaignsController_resumeCampaign",
        "parameters": [
          {
            "name": "id",
            "required": true,
            "in": "path",
            "description": "Campaign ID",
            "schema": {
              "type": "string"
            }
          }
        ],
        "responses": {
          "200": {
            "description": "Campaign resumed successfully"
          },
          "400": {
            "description": "Bad request"
          },
          "403": {
            "description": "Forbidden - Not campaign owner"
          },
          "404": {
            "description": "Campaign not found"
          }
        },
        "security": [
          {
            "bearer": []
          }
        ],
        "summary": "Resume a paused campaign",
        "tags": [
          "campaigns"
        ]
      }
    },
    "/api/v1/campaigns/{campaignId}/leave": {
      "post": {
        "operationId": "CampaignsController_leaveCampaignEarly",
        "parameters": [
          {
            "name": "campaignId",
            "required": true,
            "in": "path",
            "description": "Campaign ID",
            "schema": {
              "type": "string"
            }
          }
        ],
        "responses": {
          "200": {
            "description": "Left campaign successfully, earnings released"
          },
          "400": {
            "description": "Bad request"
          },
          "404": {
            "description": "Active participation not found"
          }
        },
        "security": [
          {
            "bearer": []
          }
        ],
        "summary": "Streamer leaves campaign early",
        "tags": [
          "campaigns"
        ]
      }
    },
    "/api/v1/campaigns/{campaignId}/pause-participation": {
      "post": {
        "operationId": "CampaignsController_pauseParticipation",
        "parameters": [
          {
            "name": "campaignId",
            "required": true,
            "in": "path",
            "description": "Campaign ID",
            "schema": {
              "type": "string"
            }
          }
        ],
        "responses": {
          "200": {
            "description": "Participation paused successfully"
          },
          "400": {
            "description": "Bad request"
          },
          "404": {
            "description": "Active participation not found"
          }
        },
        "security": [
          {
            "bearer": []
          }
        ],
        "summary": "Streamer pauses campaign participation",
        "tags": [
          "campaigns"
        ]
      }
    },
    "/api/v1/campaigns/{campaignId}/resume-participation": {
      "post": {
        "operationId": "CampaignsController_resumeParticipation",
        "parameters": [
          {
            "name": "campaignId",
            "required": true,
            "in": "path",
            "description": "Campaign ID",
            "schema": {
              "type": "string"
            }
          }
        ],
        "responses": {
          "200": {
            "description": "Participation resumed successfully"
          },
          "400": {
            "description": "Bad request"
          },
          "404": {
            "description": "Paused participation not found"
          }
        },
        "security": [
          {
            "bearer": []
          }
        ],
        "summary": "Streamer resumes campaign participation",
        "tags": [
          "campaigns"
        ]
      }
    },
    "/api/v1/campaigns/{campaignId}/streamers/{streamerId}": {
      "delete": {
        "operationId": "CampaignsController_removeStreamerFromCampaign",
        "parameters": [
          {
            "name": "campaignId",
            "required": true,
            "in": "path",
            "description": "Campaign ID",
            "schema": {
              "type": "string"
            }
          },
          {
            "name": "streamerId",
            "required": true,
            "in": "path",
            "description": "Streamer ID to remove",
            "schema": {
              "type": "string"
            }
          }
        ],
        "requestBody": {
          "required": true,
          "content": {
            "application/json": {
              "schema": {
                "type": "object",
                "properties": {
                  "reason": {
                    "type": "string",
                    "enum": [
                      "violation",
                      "fraud",
                      "admin_decision",
                      "brand_decision"
                    ],
                    "description": "Reason for removal"
                  },
                  "forfeitEarnings": {
                    "type": "boolean",
                    "description": "Whether to forfeit held earnings",
                    "default": false
                  }
                },
                "required": [
                  "reason"
                ]
              }
            }
          }
        },
        "responses": {
          "200": {
            "description": "Streamer removed successfully"
          },
          "400": {
            "description": "Bad request"
          },
          "403": {
            "description": "Insufficient permissions"
          },
          "404": {
            "description": "Participation not found"
          }
        },
        "security": [
          {
            "bearer": []
          }
        ],
        "summary": "Remove streamer from campaign",
        "tags": [
          "campaigns"
        ]
      }
    },
<<<<<<< HEAD
    "/api/v1/campaigns/{campaignId}/completion-status": {
      "get": {
        "description": "Retrieve detailed completion criteria and current status for a campaign",
        "operationId": "CampaignsController_getCampaignCompletionStatus",
        "parameters": [
          {
            "name": "campaignId",
=======
    "/api/v1/campaigns/{id}/approve": {
      "post": {
        "operationId": "CampaignsController_approveCampaign",
        "parameters": [
          {
            "name": "id",
>>>>>>> 5703b93c
            "required": true,
            "in": "path",
            "description": "Campaign ID",
            "schema": {
              "type": "string"
            }
          }
        ],
        "responses": {
          "200": {
<<<<<<< HEAD
            "description": "Campaign completion status retrieved successfully",
            "content": {
              "application/json": {
                "schema": {
                  "type": "object",
                  "properties": {
                    "campaignId": {
                      "type": "string"
                    },
                    "status": {
                      "type": "string",
                      "enum": [
                        "draft",
                        "active",
                        "paused",
                        "completed",
                        "cancelled"
                      ]
                    },
                    "isEligibleForCompletion": {
                      "type": "boolean"
                    },
                    "completionReason": {
                      "type": "string"
                    },
                    "metrics": {
                      "type": "object",
                      "properties": {
                        "totalImpressions": {
                          "type": "number"
                        },
                        "totalClicks": {
                          "type": "number"
                        },
                        "activeParticipants": {
                          "type": "number"
                        },
                        "budgetUsedPercentage": {
                          "type": "string"
                        },
                        "remainingBudget": {
                          "type": "number"
                        }
                      }
                    },
                    "criteria": {
                      "type": "object",
                      "properties": {
                        "impressionTarget": {
                          "type": "number"
                        },
                        "budgetThreshold": {
                          "type": "number"
                        }
                      }
                    },
                    "lastChecked": {
                      "type": "string",
                      "format": "date-time"
                    }
                  }
                }
              }
            }
          },
          "404": {
            "description": "Campaign not found"
          }
        },
        "security": [
          {
            "bearer": []
          }
        ],
        "summary": "Get campaign completion status",
        "tags": [
          "campaigns"
        ]
      }
    },
    "/api/v1/campaigns/completion-check/trigger": {
      "post": {
        "description": "Trigger an immediate check of all campaigns for completion criteria (Admin only)",
        "operationId": "CampaignsController_triggerCampaignCompletionCheck",
        "parameters": [],
        "responses": {
          "200": {
            "description": "Campaign completion check triggered successfully",
            "content": {
              "application/json": {
                "schema": {
                  "type": "object",
                  "properties": {
                    "success": {
                      "type": "boolean"
                    },
                    "message": {
                      "type": "string"
                    }
                  }
                }
              }
            }
          },
          "403": {
            "description": "Admin access required"
=======
            "description": "Campaign approved and activated successfully"
          },
          "400": {
            "description": "Bad request"
          },
          "403": {
            "description": "Forbidden - Admin access required"
          },
          "404": {
            "description": "Campaign not found"
>>>>>>> 5703b93c
          }
        },
        "security": [
          {
            "bearer": []
          }
        ],
<<<<<<< HEAD
        "summary": "Manually trigger campaign completion check",
=======
        "summary": "Admin approves a pending campaign",
>>>>>>> 5703b93c
        "tags": [
          "campaigns"
        ]
      }
    },
<<<<<<< HEAD
    "/api/v1/campaigns/{campaignId}/completion-check": {
      "post": {
        "description": "Check if a specific campaign meets completion criteria and mark it complete if applicable",
        "operationId": "CampaignsController_checkCampaignCompletion",
        "parameters": [
          {
            "name": "campaignId",
=======
    "/api/v1/campaigns/{id}/reject": {
      "post": {
        "operationId": "CampaignsController_rejectCampaign",
        "parameters": [
          {
            "name": "id",
>>>>>>> 5703b93c
            "required": true,
            "in": "path",
            "description": "Campaign ID",
            "schema": {
              "type": "string"
            }
          }
        ],
<<<<<<< HEAD
        "responses": {
          "200": {
            "description": "Campaign completion check completed",
            "content": {
              "application/json": {
                "schema": {
                  "type": "object",
                  "properties": {
                    "campaignId": {
                      "type": "string"
                    },
                    "wasCompleted": {
                      "type": "boolean"
                    },
                    "reason": {
                      "type": "string"
                    }
                  }
                }
              }
            }
          },
          "403": {
            "description": "Insufficient permissions"
=======
        "requestBody": {
          "required": true,
          "content": {
            "application/json": {
              "schema": {
                "type": "object",
                "properties": {
                  "reason": {
                    "type": "string",
                    "description": "Reason for rejection",
                    "example": "Content does not meet platform guidelines"
                  }
                }
              }
            }
          }
        },
        "responses": {
          "200": {
            "description": "Campaign rejected successfully"
          },
          "400": {
            "description": "Bad request"
          },
          "403": {
            "description": "Forbidden - Admin access required"
>>>>>>> 5703b93c
          },
          "404": {
            "description": "Campaign not found"
          }
        },
        "security": [
          {
            "bearer": []
          }
        ],
<<<<<<< HEAD
        "summary": "Check specific campaign for completion",
        "tags": [
          "campaigns"
        ]
      }
    },
    "/api/v1/campaigns/{campaignId}/debug-impressions": {
      "get": {
        "description": "Get detailed impression data for debugging campaign completion issues",
        "operationId": "CampaignsController_debugCampaignImpressions",
        "parameters": [
          {
            "name": "campaignId",
            "required": true,
            "in": "path",
            "description": "Campaign ID",
            "schema": {
              "type": "string"
            }
          }
        ],
        "responses": {
          "200": {
            "description": ""
          }
        },
        "summary": "Debug campaign impression data",
        "tags": [
          "campaigns"
        ]
      }
    },
    "/api/v1/campaigns/{campaignId}/completion-details": {
      "get": {
        "description": "Get detailed completion information including earnings transferred to withdrawable balance",
        "operationId": "CampaignsController_getCampaignCompletionDetails",
        "parameters": [
          {
            "name": "campaignId",
            "required": true,
            "in": "path",
            "description": "Campaign ID",
            "schema": {
              "type": "string"
            }
          }
        ],
        "responses": {
          "200": {
            "description": ""
          }
        },
        "summary": "Get campaign completion details and earnings",
=======
        "summary": "Admin rejects a pending campaign",
>>>>>>> 5703b93c
        "tags": [
          "campaigns"
        ]
      }
    },
    "/api/v1/conflict-rules/check/{streamerId}/{campaignId}": {
      "post": {
        "description": "Check if a streamer can join a campaign without conflicts",
        "operationId": "ConflictRulesController_checkCampaignJoinConflicts",
        "parameters": [
          {
            "name": "streamerId",
            "required": true,
            "in": "path",
            "description": "Streamer ID",
            "schema": {
              "type": "string"
            }
          },
          {
            "name": "campaignId",
            "required": true,
            "in": "path",
            "description": "Campaign ID",
            "schema": {
              "type": "string"
            }
          }
        ],
        "responses": {
          "200": {
            "description": "Conflict check result"
          }
        },
        "security": [
          {
            "bearer": []
          }
        ],
        "summary": "Check campaign join conflicts",
        "tags": [
          "conflict-rules"
        ]
      }
    },
    "/api/v1/conflict-rules": {
      "get": {
        "description": "Retrieve all conflict rules (Admin only)",
        "operationId": "ConflictRulesController_getConflictRules",
        "parameters": [],
        "responses": {
          "200": {
            "description": "List of conflict rules"
          }
        },
        "security": [
          {
            "bearer": []
          }
        ],
        "summary": "Get all conflict rules",
        "tags": [
          "conflict-rules"
        ]
      },
      "post": {
        "description": "Create a new conflict rule (Admin only)",
        "operationId": "ConflictRulesController_createConflictRule",
        "parameters": [],
        "responses": {
          "201": {
            "description": "Conflict rule created successfully"
          }
        },
        "security": [
          {
            "bearer": []
          }
        ],
        "summary": "Create conflict rule",
        "tags": [
          "conflict-rules"
        ]
      }
    },
    "/api/v1/conflict-rules/{id}": {
      "put": {
        "description": "Update an existing conflict rule (Admin only)",
        "operationId": "ConflictRulesController_updateConflictRule",
        "parameters": [
          {
            "name": "id",
            "required": true,
            "in": "path",
            "description": "Conflict rule ID",
            "schema": {
              "type": "string"
            }
          }
        ],
        "responses": {
          "200": {
            "description": "Conflict rule updated successfully"
          }
        },
        "security": [
          {
            "bearer": []
          }
        ],
        "summary": "Update conflict rule",
        "tags": [
          "conflict-rules"
        ]
      },
      "delete": {
        "description": "Delete a conflict rule (Admin only)",
        "operationId": "ConflictRulesController_deleteConflictRule",
        "parameters": [
          {
            "name": "id",
            "required": true,
            "in": "path",
            "description": "Conflict rule ID",
            "schema": {
              "type": "string"
            }
          }
        ],
        "responses": {
          "200": {
            "description": "Conflict rule deleted successfully"
          }
        },
        "security": [
          {
            "bearer": []
          }
        ],
        "summary": "Delete conflict rule",
        "tags": [
          "conflict-rules"
        ]
      }
    },
    "/api/v1/conflict-rules/violations/{streamerId}": {
      "get": {
        "description": "Get conflict violations for a specific streamer",
        "operationId": "ConflictRulesController_getStreamerViolations",
        "parameters": [
          {
            "name": "streamerId",
            "required": true,
            "in": "path",
            "description": "Streamer ID",
            "schema": {
              "type": "string"
            }
          }
        ],
        "responses": {
          "200": {
            "description": "List of conflict violations"
          }
        },
        "security": [
          {
            "bearer": []
          }
        ],
        "summary": "Get streamer violations",
        "tags": [
          "conflict-rules"
        ]
      }
    },
    "/api/v1/conflict-rules/violations/{id}/override": {
      "post": {
        "description": "Override a conflict violation (Admin only)",
        "operationId": "ConflictRulesController_overrideViolation",
        "parameters": [
          {
            "name": "id",
            "required": true,
            "in": "path",
            "description": "Violation ID",
            "schema": {
              "type": "string"
            }
          }
        ],
        "requestBody": {
          "required": true,
          "content": {
            "application/json": {
              "schema": {
                "$ref": "#/components/schemas/OverrideViolationDto"
              }
            }
          }
        },
        "responses": {
          "200": {
            "description": "Violation overridden successfully"
          }
        },
        "security": [
          {
            "bearer": []
          }
        ],
        "summary": "Override violation",
        "tags": [
          "conflict-rules"
        ]
      }
    },
    "/api/v1/conflict-rules/violations": {
      "get": {
        "description": "Get all conflict violations (Admin only)",
        "operationId": "ConflictRulesController_getAllViolations",
        "parameters": [
          {
            "name": "status",
            "required": false,
            "in": "query",
            "description": "Filter by status",
            "schema": {
              "type": "string"
            }
          },
          {
            "name": "limit",
            "required": false,
            "in": "query",
            "description": "Limit number of results",
            "schema": {
              "type": "number"
            }
          }
        ],
        "responses": {
          "200": {
            "description": "List of conflict violations"
          }
        },
        "security": [
          {
            "bearer": []
          }
        ],
        "summary": "Get all violations",
        "tags": [
          "conflict-rules"
        ]
      }
    },
    "/api/v1/wallet/balance": {
      "get": {
        "description": "Retrieve current wallet balance, reserved balance, and withdrawable balance",
        "operationId": "WalletController_getBalance",
        "parameters": [],
        "responses": {
          "200": {
            "description": "Wallet balance information",
            "content": {
              "application/json": {
                "schema": {
                  "example": {
                    "balance": 5000,
                    "reservedBalance": 1500,
                    "withdrawableBalance": 2800,
                    "totalEarnings": 15000,
                    "totalSpent": 8000
                  }
                }
              }
            }
          }
        },
        "security": [
          {
            "bearer": []
          }
        ],
        "summary": "Get wallet balance",
        "tags": [
          "Wallet"
        ]
      }
    },
    "/api/v1/wallet/add-funds": {
      "post": {
        "description": "Add funds to brand wallet using various payment methods",
        "operationId": "WalletController_addFunds",
        "parameters": [],
        "requestBody": {
          "required": true,
          "content": {
            "application/json": {
              "schema": {
                "$ref": "#/components/schemas/AddFundsDto"
              }
            }
          }
        },
        "responses": {
          "201": {
            "description": "Funds added successfully"
          }
        },
        "security": [
          {
            "bearer": []
          }
        ],
        "summary": "Add funds to wallet",
        "tags": [
          "Wallet"
        ]
      }
    },
    "/api/v1/wallet/reserve-campaign-funds": {
      "post": {
        "description": "Reserve funds from wallet balance for campaign activation",
        "operationId": "WalletController_reserveCampaignFunds",
        "parameters": [],
        "requestBody": {
          "required": true,
          "content": {
            "application/json": {
              "schema": {
                "$ref": "#/components/schemas/ReserveCampaignFundsDto"
              }
            }
          }
        },
        "responses": {
          "201": {
            "description": ""
          }
        },
        "security": [
          {
            "bearer": []
          }
        ],
        "summary": "Reserve campaign funds",
        "tags": [
          "Wallet"
        ]
      }
    },
    "/api/v1/wallet/charge-campaign-funds": {
      "post": {
        "description": "Charge reserved funds based on campaign milestones",
        "operationId": "WalletController_chargeCampaignFunds",
        "parameters": [],
        "requestBody": {
          "required": true,
          "content": {
            "application/json": {
              "schema": {
                "$ref": "#/components/schemas/ChargeCampaignFundsDto"
              }
            }
          }
        },
        "responses": {
          "201": {
            "description": ""
          }
        },
        "security": [
          {
            "bearer": []
          }
        ],
        "summary": "Charge campaign funds",
        "tags": [
          "Wallet"
        ]
      }
    },
    "/api/v1/wallet/credit-earnings": {
      "post": {
        "description": "Credit earnings to streamer wallet with hold period",
        "operationId": "WalletController_creditEarnings",
        "parameters": [],
        "requestBody": {
          "required": true,
          "content": {
            "application/json": {
              "schema": {
                "$ref": "#/components/schemas/CreditEarningsDto"
              }
            }
          }
        },
        "responses": {
          "201": {
            "description": ""
          }
        },
        "security": [
          {
            "bearer": []
          }
        ],
        "summary": "Credit earnings to streamer",
        "tags": [
          "Wallet"
        ]
      }
    },
    "/api/v1/wallet/release-earnings/{transactionId}": {
      "post": {
        "description": "Release earnings after campaign validation",
        "operationId": "WalletController_releaseEarnings",
        "parameters": [
          {
            "name": "transactionId",
            "required": true,
            "in": "path",
            "description": "Hold transaction ID",
            "schema": {
              "type": "string"
            }
          }
        ],
        "responses": {
          "201": {
            "description": ""
          }
        },
        "security": [
          {
            "bearer": []
          }
        ],
        "summary": "Release earnings from hold",
        "tags": [
          "Wallet"
        ]
      }
    },
    "/api/v1/wallet/request-withdrawal": {
      "post": {
        "description": "Request withdrawal of earnings to bank account",
        "operationId": "WalletController_requestWithdrawal",
        "parameters": [],
        "requestBody": {
          "required": true,
          "content": {
            "application/json": {
              "schema": {
                "$ref": "#/components/schemas/WithdrawalRequestDto"
              }
            }
          }
        },
        "responses": {
          "201": {
            "description": ""
          }
        },
        "security": [
          {
            "bearer": []
          }
        ],
        "summary": "Request withdrawal",
        "tags": [
          "Wallet"
        ]
      }
    },
    "/api/v1/wallet/transactions": {
      "get": {
        "description": "Retrieve wallet transaction history with pagination",
        "operationId": "WalletController_getTransactionHistory",
        "parameters": [
          {
            "name": "limit",
            "required": false,
            "in": "query",
            "description": "Number of transactions to return",
            "schema": {
              "type": "number"
            }
          },
          {
            "name": "offset",
            "required": false,
            "in": "query",
            "description": "Number of transactions to skip",
            "schema": {
              "type": "number"
            }
          },
          {
            "name": "type",
            "required": false,
            "in": "query",
            "description": "Filter by transaction type",
            "schema": {
              "enum": [
                "deposit",
                "withdrawal",
                "campaign_reserve",
                "campaign_charge",
                "campaign_refund",
                "earnings_credit",
                "earnings_hold",
                "earnings_release",
                "platform_fee",
                "dispute_hold",
                "dispute_release"
              ],
              "type": "string"
            }
          }
        ],
        "responses": {
          "200": {
            "description": ""
          }
        },
        "security": [
          {
            "bearer": []
          }
        ],
        "summary": "Get transaction history",
        "tags": [
          "Wallet"
        ]
      }
    },
    "/api/v1/wallet/analytics": {
      "get": {
        "description": "Retrieve wallet analytics for specified time period",
        "operationId": "WalletController_getWalletAnalytics",
        "parameters": [
          {
            "name": "days",
            "required": false,
            "in": "query",
            "description": "Number of days for analytics",
            "schema": {
              "type": "number"
            }
          }
        ],
        "responses": {
          "200": {
            "description": ""
          }
        },
        "security": [
          {
            "bearer": []
          }
        ],
        "summary": "Get wallet analytics",
        "tags": [
          "Wallet"
        ]
      }
    },
    "/api/v1/wallet/auto-topup-check": {
      "get": {
        "description": "Check if wallet is eligible for auto top-up",
        "operationId": "WalletController_checkAutoTopup",
        "parameters": [],
        "responses": {
          "200": {
            "description": ""
          }
        },
        "security": [
          {
            "bearer": []
          }
        ],
        "summary": "Check auto top-up eligibility",
        "tags": [
          "Wallet"
        ]
      }
    },
    "/api/v1/wallet/transactions/{transactionId}": {
      "get": {
        "description": "Get detailed information about a specific transaction",
        "operationId": "WalletController_getTransactionById",
        "parameters": [
          {
            "name": "transactionId",
            "required": true,
            "in": "path",
            "description": "Transaction ID",
            "schema": {
              "type": "string"
            }
          }
        ],
        "responses": {
          "200": {
            "description": ""
          }
        },
        "security": [
          {
            "bearer": []
          }
        ],
        "summary": "Get transaction details",
        "tags": [
          "Wallet"
        ]
      }
    },
    "/api/v1/payments/create-intent": {
      "post": {
        "description": "Create a payment intent for wallet top-up using various payment methods",
        "operationId": "PaymentController_createPaymentIntent",
        "parameters": [],
        "requestBody": {
          "required": true,
          "content": {
            "application/json": {
              "schema": {
                "$ref": "#/components/schemas/CreatePaymentIntentDto"
              }
            }
          }
        },
        "responses": {
          "200": {
            "description": "Payment intent created successfully",
            "content": {
              "application/json": {
                "schema": {
                  "example": {
                    "clientSecret": "pi_1234_secret_5678",
                    "paymentIntentId": "pi_1234567890",
                    "amount": 1000,
                    "currency": "inr"
                  }
                }
              }
            }
          }
        },
        "security": [
          {
            "bearer": []
          }
        ],
        "summary": "Create payment intent",
        "tags": [
          "Payments"
        ]
      }
    },
    "/api/v1/payments/confirm": {
      "post": {
        "description": "Confirm and retrieve payment status",
        "operationId": "PaymentController_confirmPayment",
        "parameters": [],
        "requestBody": {
          "required": true,
          "content": {
            "application/json": {
              "schema": {
                "$ref": "#/components/schemas/ConfirmPaymentDto"
              }
            }
          }
        },
        "responses": {
          "200": {
            "description": "Payment confirmation result",
            "content": {
              "application/json": {
                "schema": {
                  "example": {
                    "success": true,
                    "paymentIntentId": "pi_1234567890",
                    "amount": 1000,
                    "currency": "inr",
                    "status": "completed"
                  }
                }
              }
            }
          }
        },
        "security": [
          {
            "bearer": []
          }
        ],
        "summary": "Confirm payment",
        "tags": [
          "Payments"
        ]
      }
    },
    "/api/v1/payments/payout": {
      "post": {
        "description": "Process payout to streamer bank account (Admin only)",
        "operationId": "PaymentController_processPayout",
        "parameters": [],
        "requestBody": {
          "required": true,
          "content": {
            "application/json": {
              "schema": {
                "$ref": "#/components/schemas/ProcessPayoutDto"
              }
            }
          }
        },
        "responses": {
          "200": {
            "description": "Payout processed successfully",
            "content": {
              "application/json": {
                "schema": {
                  "example": {
                    "success": true,
                    "transferId": "tr_1234567890",
                    "amount": 500,
                    "currency": "inr",
                    "status": "pending"
                  }
                }
              }
            }
          }
        },
        "security": [
          {
            "bearer": []
          }
        ],
        "summary": "Process payout",
        "tags": [
          "Payments"
        ]
      }
    },
    "/api/v1/payments/upi": {
      "post": {
        "description": "Process payment using UPI ID",
        "operationId": "PaymentController_processUPIPayment",
        "parameters": [],
        "requestBody": {
          "required": true,
          "content": {
            "application/json": {
              "schema": {
                "$ref": "#/components/schemas/ProcessUPIPaymentDto"
              }
            }
          }
        },
        "responses": {
          "200": {
            "description": "UPI payment processed",
            "content": {
              "application/json": {
                "schema": {
                  "example": {
                    "success": true,
                    "transactionId": "UPI_1234567890",
                    "amount": 1000,
                    "status": "completed",
                    "upiRef": "UPI_REF_1234567890"
                  }
                }
              }
            }
          }
        },
        "security": [
          {
            "bearer": []
          }
        ],
        "summary": "Process UPI payment",
        "tags": [
          "Payments"
        ]
      }
    },
    "/api/v1/payments/bank-transfer": {
      "post": {
        "description": "Process bank transfer for payouts (Admin only)",
        "operationId": "PaymentController_processBankTransfer",
        "parameters": [],
        "requestBody": {
          "required": true,
          "content": {
            "application/json": {
              "schema": {
                "$ref": "#/components/schemas/ProcessBankTransferDto"
              }
            }
          }
        },
        "responses": {
          "200": {
            "description": "Bank transfer processed",
            "content": {
              "application/json": {
                "schema": {
                  "example": {
                    "success": true,
                    "transferId": "BANK_1234567890",
                    "amount": 500,
                    "currency": "inr",
                    "status": "processing"
                  }
                }
              }
            }
          }
        },
        "security": [
          {
            "bearer": []
          }
        ],
        "summary": "Process bank transfer",
        "tags": [
          "Payments"
        ]
      }
    },
    "/api/v1/kyc/submit": {
      "post": {
        "description": "Submit KYC documents and bank details for verification",
        "operationId": "KYCController_submitKYC",
        "parameters": [],
        "responses": {
          "200": {
            "description": "KYC documents submitted successfully",
            "content": {
              "application/json": {
                "schema": {
                  "example": {
                    "_id": "507f1f77bcf86cd799439011",
                    "userId": "507f1f77bcf86cd799439012",
                    "status": "pending",
                    "fullName": "John Doe",
                    "submittedAt": "2024-01-01T00:00:00.000Z"
                  }
                }
              }
            }
          }
        },
        "security": [
          {
            "bearer": []
          }
        ],
        "summary": "Submit KYC documents",
        "tags": [
          "KYC"
        ]
      }
    },
    "/api/v1/kyc/bank-details": {
      "put": {
        "description": "Update or add bank details for KYC record",
        "operationId": "KYCController_updateBankDetails",
        "parameters": [],
        "responses": {
          "200": {
            "description": "Bank details updated successfully"
          }
        },
        "security": [
          {
            "bearer": []
          }
        ],
        "summary": "Update bank details",
        "tags": [
          "KYC"
        ]
      },
      "get": {
        "description": "Get verified bank details for withdrawals",
        "operationId": "KYCController_getVerifiedBankDetails",
        "parameters": [],
        "responses": {
          "200": {
            "description": "Bank details retrieved successfully"
          }
        },
        "security": [
          {
            "bearer": []
          }
        ],
        "summary": "Get verified bank details",
        "tags": [
          "KYC"
        ]
      }
    },
    "/api/v1/kyc/status": {
      "get": {
        "description": "Get KYC status and details for the authenticated user",
        "operationId": "KYCController_getKYCStatus",
        "parameters": [],
        "responses": {
          "200": {
            "description": "KYC status retrieved successfully",
            "content": {
              "application/json": {
                "schema": {
                  "example": {
                    "_id": "507f1f77bcf86cd799439011",
                    "userId": "507f1f77bcf86cd799439012",
                    "status": "approved",
                    "fullName": "John Doe",
                    "bankDetails": {
                      "accountNumber": "1234567890",
                      "ifscCode": "SBIN0001234",
                      "accountHolderName": "John Doe",
                      "bankName": "State Bank of India",
                      "isVerified": true
                    }
                  }
                }
              }
            }
          }
        },
        "security": [
          {
            "bearer": []
          }
        ],
        "summary": "Get KYC status",
        "tags": [
          "KYC"
        ]
      }
    },
    "/api/v1/kyc/withdrawal-eligibility": {
      "get": {
        "description": "Check if user is eligible for withdrawals based on KYC status",
        "operationId": "KYCController_checkWithdrawalEligibility",
        "parameters": [],
        "responses": {
          "200": {
            "description": "Withdrawal eligibility checked",
            "content": {
              "application/json": {
                "schema": {
                  "example": {
                    "eligible": true,
                    "reason": "KYC approved and bank details verified"
                  }
                }
              }
            }
          }
        },
        "security": [
          {
            "bearer": []
          }
        ],
        "summary": "Check withdrawal eligibility",
        "tags": [
          "KYC"
        ]
      }
    },
    "/api/v1/kyc/admin/records": {
      "get": {
        "description": "Get all KYC records for admin review",
        "operationId": "KYCController_getAllKYCRecords",
        "parameters": [
          {
            "name": "status",
            "required": false,
            "in": "query",
            "schema": {
              "enum": [
                "not_started",
                "pending",
                "under_review",
                "approved",
                "rejected",
                "expired"
              ],
              "type": "string"
            }
          },
          {
            "name": "page",
            "required": false,
            "in": "query",
            "schema": {
              "type": "number"
            }
          },
          {
            "name": "limit",
            "required": false,
            "in": "query",
            "schema": {
              "type": "number"
            }
          }
        ],
        "responses": {
          "200": {
            "description": "KYC records retrieved successfully",
            "content": {
              "application/json": {
                "schema": {
                  "example": {
                    "records": [],
                    "total": 10,
                    "pages": 1
                  }
                }
              }
            }
          }
        },
        "security": [
          {
            "bearer": []
          }
        ],
        "summary": "Get all KYC records (Admin)",
        "tags": [
          "KYC"
        ]
      }
    },
    "/api/v1/kyc/admin/{kycId}/approve": {
      "post": {
        "description": "Approve KYC record (Admin only)",
        "operationId": "KYCController_approveKYC",
        "parameters": [
          {
            "name": "kycId",
            "required": true,
            "in": "path",
            "description": "KYC record ID",
            "schema": {
              "type": "string"
            }
          }
        ],
        "requestBody": {
          "required": true,
          "content": {
            "application/json": {
              "schema": {
                "$ref": "#/components/schemas/ApproveKYCDto"
              }
            }
          }
        },
        "responses": {
          "200": {
            "description": "KYC approved successfully"
          }
        },
        "security": [
          {
            "bearer": []
          }
        ],
        "summary": "Approve KYC (Admin)",
        "tags": [
          "KYC"
        ]
      }
    },
    "/api/v1/kyc/admin/{kycId}/reject": {
      "post": {
        "description": "Reject KYC record with reason (Admin only)",
        "operationId": "KYCController_rejectKYC",
        "parameters": [
          {
            "name": "kycId",
            "required": true,
            "in": "path",
            "description": "KYC record ID",
            "schema": {
              "type": "string"
            }
          }
        ],
        "requestBody": {
          "required": true,
          "content": {
            "application/json": {
              "schema": {
                "$ref": "#/components/schemas/RejectKYCDto"
              }
            }
          }
        },
        "responses": {
          "200": {
            "description": "KYC rejected successfully"
          }
        },
        "security": [
          {
            "bearer": []
          }
        ],
        "summary": "Reject KYC (Admin)",
        "tags": [
          "KYC"
        ]
      }
    },
    "/api/v1/webhooks/stripe": {
      "post": {
        "description": "Process webhook events from Stripe payment gateway",
        "operationId": "WebhookController_handleStripeWebhook",
        "parameters": [
          {
            "name": "stripe-signature",
            "required": true,
            "in": "header",
            "schema": {
              "type": "string"
            }
          }
        ],
        "requestBody": {
          "required": true,
          "content": {
            "application/json": {
              "schema": {
                "type": "string"
              }
            }
          }
        },
        "responses": {
          "200": {
            "description": "Webhook processed successfully"
          }
        },
        "summary": "Handle Stripe webhook",
        "tags": [
          "Webhooks"
        ]
      }
    },
    "/api/v1/notifications": {
      "get": {
        "operationId": "NotificationController_getUserNotifications",
        "parameters": [
          {
            "name": "type",
            "required": false,
            "in": "query",
            "description": "Notification type filter",
            "schema": {
              "type": "string"
            }
          },
          {
            "name": "isRead",
            "required": false,
            "in": "query",
            "description": "Read status filter",
            "schema": {
              "type": "string"
            }
          },
          {
            "name": "limit",
            "required": false,
            "in": "query",
            "description": "Items per page",
            "schema": {}
          },
          {
            "name": "page",
            "required": false,
            "in": "query",
            "description": "Page number",
            "schema": {}
          }
        ],
        "responses": {
          "200": {
            "description": "Notifications retrieved successfully"
          }
        },
        "security": [
          {
            "bearer": []
          }
        ],
        "summary": "Get user notifications with pagination",
        "tags": [
          "notifications"
        ]
      }
    },
    "/api/v1/notifications/latest": {
      "get": {
        "operationId": "NotificationController_getLatestNotifications",
        "parameters": [],
        "responses": {
          "200": {
            "description": "Latest notifications retrieved successfully"
          }
        },
        "security": [
          {
            "bearer": []
          }
        ],
        "summary": "Get latest notifications for preview",
        "tags": [
          "notifications"
        ]
      }
    },
    "/api/v1/notifications/count/unread": {
      "get": {
        "operationId": "NotificationController_getUnreadCount",
        "parameters": [],
        "responses": {
          "200": {
            "description": "Unread count retrieved successfully"
          }
        },
        "security": [
          {
            "bearer": []
          }
        ],
        "summary": "Get unread notification count",
        "tags": [
          "notifications"
        ]
      }
    },
    "/api/v1/notifications/{id}/read": {
      "put": {
        "operationId": "NotificationController_markAsRead",
        "parameters": [
          {
            "name": "id",
            "required": true,
            "in": "path",
            "description": "Notification ID",
            "schema": {
              "type": "string"
            }
          }
        ],
        "responses": {
          "200": {
            "description": "Notification marked as read successfully"
          },
          "404": {
            "description": "Notification not found"
          }
        },
        "security": [
          {
            "bearer": []
          }
        ],
        "summary": "Mark notification as read",
        "tags": [
          "notifications"
        ]
      }
    },
    "/api/v1/notifications/read/batch": {
      "put": {
        "operationId": "NotificationController_markMultipleAsRead",
        "parameters": [],
        "responses": {
          "200": {
            "description": "Notifications marked as read successfully"
          }
        },
        "security": [
          {
            "bearer": []
          }
        ],
        "summary": "Mark multiple notifications as read",
        "tags": [
          "notifications"
        ]
      }
    },
    "/api/v1/notifications/read/all": {
      "put": {
        "operationId": "NotificationController_markAllAsRead",
        "parameters": [],
        "responses": {
          "200": {
            "description": "All notifications marked as read successfully"
          }
        },
        "security": [
          {
            "bearer": []
          }
        ],
        "summary": "Mark all notifications as read",
        "tags": [
          "notifications"
        ]
      }
    },
    "/api/v1/notifications/{id}": {
      "delete": {
        "operationId": "NotificationController_deleteNotification",
        "parameters": [
          {
            "name": "id",
            "required": true,
            "in": "path",
            "description": "Notification ID",
            "schema": {
              "type": "string"
            }
          }
        ],
        "responses": {
          "200": {
            "description": "Notification deleted successfully"
          },
          "404": {
            "description": "Notification not found"
          }
        },
        "security": [
          {
            "bearer": []
          }
        ],
        "summary": "Delete a notification",
        "tags": [
          "notifications"
        ]
      }
    },
    "/api/v1/notifications/test/create": {
      "post": {
        "operationId": "NotificationController_createTestNotification",
        "parameters": [],
        "responses": {
          "200": {
            "description": "Test notification created successfully"
          }
        },
        "security": [
          {
            "bearer": []
          }
        ],
        "summary": "Create a test notification (development only)",
        "tags": [
          "notifications"
        ]
      }
    },
    "/api/v1/admin/test-notifications/campaign-activated": {
      "post": {
        "operationId": "TestNotificationController_testCampaignActivated",
        "parameters": [],
        "responses": {
          "200": {
            "description": "Test notification triggered"
          }
        },
        "security": [
          {
            "bearer": []
          }
        ],
        "summary": "Test campaign activation notification",
        "tags": [
          "admin-test-notifications"
        ]
      }
    },
    "/api/v1/admin/test-notifications/earnings-credited": {
      "post": {
        "operationId": "TestNotificationController_testEarningsCredited",
        "parameters": [],
        "responses": {
          "200": {
            "description": "Test notification triggered"
          }
        },
        "security": [
          {
            "bearer": []
          }
        ],
        "summary": "Test earnings credited notification",
        "tags": [
          "admin-test-notifications"
        ]
      }
    },
    "/api/v1/admin/test-notifications/streak-warning": {
      "post": {
        "operationId": "TestNotificationController_testStreakWarning",
        "parameters": [],
        "responses": {
          "200": {
            "description": "Test notification triggered"
          }
        },
        "security": [
          {
            "bearer": []
          }
        ],
        "summary": "Test streak warning notification",
        "tags": [
          "admin-test-notifications"
        ]
      }
    },
    "/api/v1/admin/test-notifications/campaign-budget-low": {
      "post": {
        "operationId": "TestNotificationController_testCampaignBudgetLow",
        "parameters": [],
        "responses": {
          "200": {
            "description": "Test notification triggered"
          }
        },
        "security": [
          {
            "bearer": []
          }
        ],
        "summary": "Test low budget warning notification",
        "tags": [
          "admin-test-notifications"
        ]
      }
    },
    "/api/v1/g-keys/debug/categories": {
      "get": {
        "description": "Get all available G-key categories for debugging",
        "operationId": "GKeyController_getDebugCategories",
        "parameters": [],
        "responses": {
          "200": {
            "description": ""
          }
        },
        "security": [
          {
            "bearer": []
          }
        ],
        "summary": "Debug: Get all categories",
        "tags": [
          "G-Keys"
        ]
      }
    },
    "/api/v1/g-keys": {
      "get": {
        "description": "Get all keys for the authenticated user",
        "operationId": "GKeyController_getUserKeys",
        "parameters": [],
        "responses": {
          "200": {
            "description": "Keys retrieved successfully"
          }
        },
        "security": [
          {
            "bearer": []
          }
        ],
        "summary": "Get user keys",
        "tags": [
          "G-Keys"
        ]
      }
    },
    "/api/v1/g-keys/summary": {
      "get": {
        "description": "Get keys summary with counts by status",
        "operationId": "GKeyController_getKeysSummary",
        "parameters": [],
        "responses": {
          "200": {
            "description": "Keys summary retrieved successfully"
          }
        },
        "security": [
          {
            "bearer": []
          }
        ],
        "summary": "Get keys summary",
        "tags": [
          "G-Keys"
        ]
      }
    },
    "/api/v1/g-keys/initialize": {
      "post": {
        "description": "Initialize keys for a user if not already done",
        "operationId": "GKeyController_initializeKeys",
        "parameters": [],
        "responses": {
          "200": {
            "description": "Keys initialized successfully"
          }
        },
        "security": [
          {
            "bearer": []
          }
        ],
        "summary": "Initialize user keys",
        "tags": [
          "G-Keys"
        ]
      }
    },
    "/api/v1/g-keys/category/{category}": {
      "get": {
        "description": "Get the status of a key for a specific category",
        "operationId": "GKeyController_getKeyStatus",
        "parameters": [
          {
            "name": "category",
            "required": true,
            "in": "path",
            "schema": {
              "type": "string"
            }
          }
        ],
        "responses": {
          "200": {
            "description": "Key status retrieved successfully"
          }
        },
        "security": [
          {
            "bearer": []
          }
        ],
        "summary": "Get key status for category",
        "tags": [
          "G-Keys"
        ]
      }
    },
    "/api/v1/g-keys/available/{category}": {
      "get": {
        "description": "Check if user has an available key for a category",
        "operationId": "GKeyController_hasAvailableKey",
        "parameters": [
          {
            "name": "category",
            "required": true,
            "in": "path",
            "schema": {
              "type": "string"
            }
          }
        ],
        "responses": {
          "200": {
            "description": "Key availability checked successfully"
          }
        },
        "security": [
          {
            "bearer": []
          }
        ],
        "summary": "Check key availability",
        "tags": [
          "G-Keys"
        ]
      }
    },
    "/api/v1/g-keys/update-cooloffs": {
      "post": {
        "description": "Update keys that have completed their cooloff period",
        "operationId": "GKeyController_updateExpiredCooloffs",
        "parameters": [],
        "responses": {
          "200": {
            "description": "Cooloffs updated successfully"
          }
        },
        "security": [
          {
            "bearer": []
          }
        ],
        "summary": "Update expired cooloffs",
        "tags": [
          "G-Keys"
        ]
      }
    },
    "/api/v1/g-keys/force-unlock/{category}": {
      "post": {
        "description": "Force unlock a G-key for debugging purposes",
        "operationId": "GKeyController_forceUnlockKey",
        "parameters": [
          {
            "name": "category",
            "required": true,
            "in": "path",
            "schema": {
              "type": "string"
            }
          }
        ],
        "responses": {
          "200": {
            "description": "G-key force unlocked successfully"
          }
        },
        "security": [
          {
            "bearer": []
          }
        ],
        "summary": "Force unlock G-key",
        "tags": [
          "G-Keys"
        ]
      }
    },
    "/api/v1/analytics/dashboard": {
      "get": {
        "description": "Retrieve analytics data for the user's dashboard based on their role",
        "operationId": "AnalyticsController_getDashboardData",
        "parameters": [],
        "responses": {
          "200": {
            "description": "Dashboard analytics data",
            "content": {
              "application/json": {
                "schema": {
                  "example": {
                    "impressions": {
                      "total": 10000,
                      "last7Days": 2500,
                      "last30Days": 8500,
                      "trend": 0.15
                    },
                    "clicks": {
                      "total": 1200,
                      "last7Days": 350,
                      "last30Days": 980,
                      "trend": 0.25
                    },
                    "earnings": {
                      "total": 1500.5,
                      "last7Days": 450.25,
                      "last30Days": 1200.75,
                      "trend": 0.1
                    },
                    "campaigns": {
                      "total": 15,
                      "active": 8
                    }
                  }
                }
              }
            }
          },
          "401": {
            "description": "Unauthorized"
          }
        },
        "security": [
          {
            "bearer": []
          }
        ],
        "summary": "Get user dashboard analytics",
        "tags": [
          "Analytics"
        ]
      }
    },
    "/api/v1/analytics/campaign/{id}": {
      "get": {
        "operationId": "AnalyticsController_getCampaignAnalytics",
        "parameters": [
          {
            "name": "id",
            "required": true,
            "in": "path",
            "schema": {
              "type": "string"
            }
          }
        ],
        "responses": {
          "200": {
            "description": ""
          }
        },
        "tags": [
          "Analytics"
        ]
      }
    },
    "/api/v1/analytics/streamer/{id}": {
      "get": {
        "operationId": "AnalyticsController_getStreamerAnalytics",
        "parameters": [
          {
            "name": "id",
            "required": true,
            "in": "path",
            "schema": {
              "type": "string"
            }
          }
        ],
        "responses": {
          "200": {
            "description": ""
          }
        },
        "tags": [
          "Analytics"
        ]
      }
    },
    "/api/v1/analytics/brand/{id}": {
      "get": {
        "operationId": "AnalyticsController_getBrandAnalytics",
        "parameters": [
          {
            "name": "id",
            "required": true,
            "in": "path",
            "schema": {
              "type": "string"
            }
          }
        ],
        "responses": {
          "200": {
            "description": ""
          }
        },
        "tags": [
          "Analytics"
        ]
      }
    },
    "/api/v1/analytics/overview": {
      "get": {
        "operationId": "AnalyticsController_getPlatformOverview",
        "parameters": [],
        "responses": {
          "200": {
            "description": ""
          }
        },
        "tags": [
          "Analytics"
        ]
      }
    },
    "/api/v1/analytics/campaigns/top": {
      "get": {
        "operationId": "AnalyticsController_getTopPerformingCampaigns",
        "parameters": [],
        "responses": {
          "200": {
            "description": ""
          }
        },
        "tags": [
          "Analytics"
        ]
      }
    },
    "/api/v1/analytics/streamers/top": {
      "get": {
        "operationId": "AnalyticsController_getTopPerformingStreamers",
        "parameters": [],
        "responses": {
          "200": {
            "description": ""
          }
        },
        "tags": [
          "Analytics"
        ]
      }
    },
    "/api/v1/analytics/advanced": {
      "get": {
        "operationId": "AnalyticsController_getAdvancedAnalytics",
        "parameters": [],
        "responses": {
          "200": {
            "description": ""
          }
        },
        "tags": [
          "Analytics"
        ]
      }
    },
    "/api/v1/overlay/{token}": {
      "get": {
        "description": "Serves the overlay HTML for OBS/Streamlabs browser source integration",
        "operationId": "OverlayController_getOverlay",
        "parameters": [
          {
            "name": "token",
            "required": true,
            "in": "path",
            "description": "Overlay access token",
            "schema": {
              "example": "abcd1234-5678-efgh-9101",
              "type": "string"
            }
          }
        ],
        "responses": {
          "200": {
            "description": "HTML overlay content",
            "content": {
              "text/html": {
                "example": "<!DOCTYPE html><html>...</html>"
              }
            }
          },
          "404": {
            "description": "Overlay not found or invalid token"
          }
        },
        "summary": "Get overlay HTML page",
        "tags": [
          "Overlay"
        ]
      }
    },
    "/api/v1/overlay/{token}/click": {
      "post": {
        "operationId": "OverlayController_trackClick",
        "parameters": [
          {
            "name": "token",
            "required": true,
            "in": "path",
            "schema": {
              "type": "string"
            }
          }
        ],
        "responses": {
          "201": {
            "description": ""
          }
        },
        "tags": [
          "Overlay"
        ]
      }
    },
    "/api/v1/overlay/{token}/click/{type}": {
      "post": {
        "operationId": "OverlayController_trackAlternativeClick",
        "parameters": [
          {
            "name": "token",
            "required": true,
            "in": "path",
            "schema": {
              "type": "string"
            }
          },
          {
            "name": "type",
            "required": true,
            "in": "path",
            "schema": {
              "type": "string"
            }
          }
        ],
        "responses": {
          "201": {
            "description": ""
          }
        },
        "tags": [
          "Overlay"
        ]
      }
    },
    "/api/v1/overlay/{token}/qr": {
      "get": {
        "operationId": "OverlayController_generateQRCode",
        "parameters": [
          {
            "name": "token",
            "required": true,
            "in": "path",
            "schema": {
              "type": "string"
            }
          }
        ],
        "responses": {
          "200": {
            "description": ""
          }
        },
        "tags": [
          "Overlay"
        ]
      }
    },
    "/api/v1/overlay/{token}/chat-command": {
      "get": {
        "operationId": "OverlayController_getChatCommand",
        "parameters": [
          {
            "name": "token",
            "required": true,
            "in": "path",
            "schema": {
              "type": "string"
            }
          }
        ],
        "responses": {
          "200": {
            "description": ""
          }
        },
        "tags": [
          "Overlay"
        ]
      }
    },
    "/api/v1/overlay/{token}/data": {
      "get": {
        "operationId": "OverlayController_getOverlayData",
        "parameters": [
          {
            "name": "token",
            "required": true,
            "in": "path",
            "schema": {
              "type": "string"
            }
          }
        ],
        "responses": {
          "200": {
            "description": ""
          }
        },
        "tags": [
          "Overlay"
        ]
      }
    },
    "/api/v1/overlay/{token}/ping": {
      "post": {
        "operationId": "OverlayController_pingOverlay",
        "parameters": [
          {
            "name": "token",
            "required": true,
            "in": "path",
            "schema": {
              "type": "string"
            }
          }
        ],
        "responses": {
          "201": {
            "description": ""
          }
        },
        "tags": [
          "Overlay"
        ]
      }
    },
    "/api/v1/earnings/summary": {
      "get": {
        "description": "Returns summary of earnings for the authenticated streamer",
        "operationId": "EarningsController_getMyEarningsSummary",
        "parameters": [],
        "responses": {
          "200": {
            "description": "Earnings summary data",
            "content": {
              "application/json": {
                "schema": {
                  "example": {
                    "totalEarnings": 1250.75,
                    "pendingEarnings": 350.25,
                    "paidEarnings": 900.5,
                    "monthlyEarnings": {
                      "Jan 2025": 250,
                      "Feb 2025": 300.5,
                      "Mar 2025": 400.25
                    },
                    "earningsByCampaign": [
                      {
                        "campaignId": "61f8d3c97e1d2a001f9a5e8c",
                        "campaignTitle": "Summer Gaming Promotion",
                        "earnings": 450.75,
                        "impressions": 15000,
                        "clicks": 750
                      },
                      {
                        "campaignId": "61f9e4d87e1d2a001f9a5e8d",
                        "campaignTitle": "Tech Hardware Launch",
                        "earnings": 800,
                        "impressions": 25000,
                        "clicks": 1250
                      }
                    ]
                  }
                }
              }
            }
          },
          "401": {
            "description": "Unauthorized"
          },
          "403": {
            "description": "Forbidden - Streamer role required"
          }
        },
        "security": [
          {
            "bearer": []
          }
        ],
        "summary": "Get earnings summary",
        "tags": [
          "Earnings"
        ]
      }
    },
    "/api/v1/earnings/summary/{streamerId}": {
      "get": {
        "operationId": "EarningsController_getStreamerEarningsSummary",
        "parameters": [
          {
            "name": "streamerId",
            "required": true,
            "in": "path",
            "schema": {
              "type": "string"
            }
          }
        ],
        "responses": {
          "200": {
            "description": ""
          }
        },
        "tags": [
          "Earnings"
        ]
      }
    },
    "/api/v1/earnings/campaign/{campaignId}": {
      "get": {
        "operationId": "EarningsController_getCampaignEarnings",
        "parameters": [
          {
            "name": "campaignId",
            "required": true,
            "in": "path",
            "schema": {
              "type": "string"
            }
          }
        ],
        "responses": {
          "200": {
            "description": ""
          }
        },
        "tags": [
          "Earnings"
        ]
      }
    },
    "/api/v1/stream-verification/status/{userId}": {
      "get": {
        "operationId": "StreamVerificationController_checkStreamStatus",
        "parameters": [
          {
            "name": "userId",
            "required": true,
            "in": "path",
            "description": "ID of the streamer",
            "schema": {
              "type": "string"
            }
          }
        ],
        "responses": {
          "200": {
            "description": "Stream status information"
          },
          "401": {
            "description": "Unauthorized"
          },
          "404": {
            "description": "Streamer not found"
          }
        },
        "security": [
          {
            "bearer": []
          }
        ],
        "summary": "Check if a streamer's stream is live",
        "tags": [
          "stream-verification"
        ]
      }
    },
    "/api/v1/upload": {
      "post": {
        "operationId": "UploadController_uploadFile",
        "parameters": [],
        "responses": {
          "201": {
            "description": ""
          }
        },
        "tags": [
          "Upload"
        ]
      }
    },
    "/api/v1/upload/test-status": {
      "get": {
        "operationId": "UploadController_testStatus",
        "parameters": [],
        "responses": {
          "200": {
            "description": ""
          }
        },
        "tags": [
          "Upload"
        ]
      }
    },
    "/api/v1/auth-debug/status": {
      "get": {
        "operationId": "AuthDebugController_checkAuthStatus",
        "parameters": [],
        "responses": {
          "200": {
            "description": ""
          }
        },
        "tags": [
          "AuthDebug"
        ]
      }
    },
    "/api/v1/auth-debug/public": {
      "get": {
        "operationId": "AuthDebugController_publicEndpoint",
        "parameters": [],
        "responses": {
          "200": {
            "description": ""
          }
        },
        "tags": [
          "AuthDebug"
        ]
      }
    },
    "/api/v1/admin/finance/overview": {
      "get": {
        "description": "Get financial statistics and overview data",
        "operationId": "AdminFinanceController_getFinanceOverview",
        "parameters": [],
        "responses": {
          "200": {
            "description": "Finance overview data"
          }
        },
        "security": [
          {
            "bearer": []
          }
        ],
        "summary": "Get finance overview",
        "tags": [
          "admin-finance"
        ]
      }
    },
    "/api/v1/admin/finance/transactions": {
      "get": {
        "description": "Get all transactions with filtering options",
        "operationId": "AdminFinanceController_getTransactions",
        "parameters": [
          {
            "name": "status",
            "required": true,
            "in": "query",
            "schema": {
              "type": "string"
            }
          },
          {
            "name": "userRole",
            "required": true,
            "in": "query",
            "schema": {
              "type": "string"
            }
          },
          {
            "name": "transactionType",
            "required": true,
            "in": "query",
            "schema": {
              "type": "string"
            }
          },
          {
            "name": "dateRange",
            "required": true,
            "in": "query",
            "schema": {
              "type": "string"
            }
          },
          {
            "name": "page",
            "required": true,
            "in": "query",
            "schema": {
              "type": "string"
            }
          },
          {
            "name": "limit",
            "required": true,
            "in": "query",
            "schema": {
              "type": "string"
            }
          }
        ],
        "responses": {
          "200": {
            "description": "Filtered transactions list"
          }
        },
        "security": [
          {
            "bearer": []
          }
        ],
        "summary": "Get transactions with filters",
        "tags": [
          "admin-finance"
        ]
      }
    },
    "/api/v1/admin/finance/withdrawals": {
      "get": {
        "description": "Get all pending withdrawal requests",
        "operationId": "AdminFinanceController_getWithdrawalRequests",
        "parameters": [],
        "responses": {
          "200": {
            "description": "Withdrawal requests list"
          }
        },
        "security": [
          {
            "bearer": []
          }
        ],
        "summary": "Get withdrawal requests",
        "tags": [
          "admin-finance"
        ]
      }
    },
    "/api/v1/admin/finance/withdrawals/{id}": {
      "patch": {
        "description": "Approve or reject a withdrawal request",
        "operationId": "AdminFinanceController_processWithdrawal",
        "parameters": [
          {
            "name": "id",
            "required": true,
            "in": "path",
            "schema": {
              "type": "string"
            }
          }
        ],
        "responses": {
          "200": {
            "description": "Withdrawal processed successfully"
          }
        },
        "security": [
          {
            "bearer": []
          }
        ],
        "summary": "Process withdrawal request",
        "tags": [
          "admin-finance"
        ]
      }
    },
    "/api/v1/admin/finance/disputes": {
      "get": {
        "description": "Get all payment disputes",
        "operationId": "AdminFinanceController_getDisputes",
        "parameters": [],
        "responses": {
          "200": {
            "description": "Payment disputes list"
          }
        },
        "security": [
          {
            "bearer": []
          }
        ],
        "summary": "Get payment disputes",
        "tags": [
          "admin-finance"
        ]
      }
    },
    "/api/v1/admin/finance/disputes/{id}/resolve": {
      "patch": {
        "description": "Resolve a payment dispute",
        "operationId": "AdminFinanceController_resolveDispute",
        "parameters": [
          {
            "name": "id",
            "required": true,
            "in": "path",
            "schema": {
              "type": "string"
            }
          }
        ],
        "responses": {
          "200": {
            "description": "Dispute resolved successfully"
          }
        },
        "security": [
          {
            "bearer": []
          }
        ],
        "summary": "Resolve payment dispute",
        "tags": [
          "admin-finance"
        ]
      }
    },
    "/api/v1/admin/finance/transactions/{id}/audit": {
      "get": {
        "description": "Get detailed audit trail for a specific transaction",
        "operationId": "AdminFinanceController_getTransactionAuditTrail",
        "parameters": [
          {
            "name": "id",
            "required": true,
            "in": "path",
            "schema": {
              "type": "string"
            }
          }
        ],
        "responses": {
          "200": {
            "description": "Transaction audit trail"
          }
        },
        "security": [
          {
            "bearer": []
          }
        ],
        "summary": "Get transaction audit trail",
        "tags": [
          "admin-finance"
        ]
      }
    },
    "/api/v1/admin/finance/reports": {
      "get": {
        "description": "Generate financial reports for specified date range",
        "operationId": "AdminFinanceController_generateReport",
        "parameters": [
          {
            "name": "startDate",
            "required": true,
            "in": "query",
            "schema": {
              "type": "string"
            }
          },
          {
            "name": "endDate",
            "required": true,
            "in": "query",
            "schema": {
              "type": "string"
            }
          },
          {
            "name": "type",
            "required": true,
            "in": "query",
            "schema": {
              "type": "string"
            }
          }
        ],
        "responses": {
          "200": {
            "description": "Financial report data"
          }
        },
        "security": [
          {
            "bearer": []
          }
        ],
        "summary": "Generate finance report",
        "tags": [
          "admin-finance"
        ]
      }
    },
    "/api/v1/admin/wallets/{userId}/adjust": {
      "post": {
        "operationId": "AdminController_adjustWalletBalance",
        "parameters": [
          {
            "name": "userId",
            "required": true,
            "in": "path",
            "description": "User ID to adjust wallet for",
            "schema": {
              "type": "string"
            }
          }
        ],
        "requestBody": {
          "required": true,
          "content": {
            "application/json": {
              "schema": {
                "type": "object",
                "properties": {
                  "amount": {
                    "type": "number",
                    "description": "Adjustment amount (positive to add, negative to subtract)",
                    "example": 1000
                  },
                  "reason": {
                    "type": "string",
                    "description": "Reason for adjustment",
                    "example": "Compensation for platform error"
                  }
                },
                "required": [
                  "amount",
                  "reason"
                ]
              }
            }
          }
        },
        "responses": {
          "200": {
            "description": "Wallet balance adjusted successfully"
          },
          "400": {
            "description": "Bad request"
          },
          "404": {
            "description": "User or wallet not found"
          }
        },
        "security": [
          {
            "bearer": []
          }
        ],
        "summary": "Admin adjusts user wallet balance",
        "tags": [
          "Admin Operations"
        ]
      }
    },
    "/api/v1/admin/wallets/{userId}/freeze": {
      "post": {
        "operationId": "AdminController_freezeWallet",
        "parameters": [
          {
            "name": "userId",
            "required": true,
            "in": "path",
            "description": "User ID to freeze wallet for",
            "schema": {
              "type": "string"
            }
          }
        ],
        "requestBody": {
          "required": true,
          "content": {
            "application/json": {
              "schema": {
                "type": "object",
                "properties": {
                  "reason": {
                    "type": "string",
                    "description": "Reason for freezing wallet",
                    "example": "Fraud investigation"
                  }
                },
                "required": [
                  "reason"
                ]
              }
            }
          }
        },
        "responses": {
          "200": {
            "description": "Wallet frozen successfully"
          },
          "404": {
            "description": "User or wallet not found"
          }
        },
        "security": [
          {
            "bearer": []
          }
        ],
        "summary": "Admin freezes user wallet",
        "tags": [
          "Admin Operations"
        ]
      }
    },
    "/api/v1/admin/wallets/{userId}/unfreeze": {
      "post": {
        "operationId": "AdminController_unfreezeWallet",
        "parameters": [
          {
            "name": "userId",
            "required": true,
            "in": "path",
            "description": "User ID to unfreeze wallet for",
            "schema": {
              "type": "string"
            }
          }
        ],
        "responses": {
          "200": {
            "description": "Wallet unfrozen successfully"
          },
          "404": {
            "description": "User or wallet not found"
          }
        },
        "security": [
          {
            "bearer": []
          }
        ],
        "summary": "Admin unfreezes user wallet",
        "tags": [
          "Admin Operations"
        ]
      }
    },
    "/api/v1/admin/wallets/{userId}/details": {
      "get": {
        "operationId": "AdminController_getWalletDetails",
        "parameters": [
          {
            "name": "userId",
            "required": true,
            "in": "path",
            "description": "User ID to get wallet details for",
            "schema": {
              "type": "string"
            }
          }
        ],
        "responses": {
          "200": {
            "description": "Wallet details retrieved successfully"
          },
          "404": {
            "description": "User or wallet not found"
          }
        },
        "security": [
          {
            "bearer": []
          }
        ],
        "summary": "Admin gets detailed wallet information",
        "tags": [
          "Admin Operations"
        ]
      }
    },
    "/api/v1/admin/campaigns/{campaignId}/force-complete": {
      "post": {
        "operationId": "AdminController_forceCampaignCompletion",
        "parameters": [
          {
            "name": "campaignId",
            "required": true,
            "in": "path",
            "description": "Campaign ID to force complete",
            "schema": {
              "type": "string"
            }
          }
        ],
        "requestBody": {
          "required": true,
          "content": {
            "application/json": {
              "schema": {
                "type": "object",
                "properties": {
                  "reason": {
                    "type": "string",
                    "description": "Reason for force completion",
                    "example": "Policy violation detected"
                  }
                },
                "required": [
                  "reason"
                ]
              }
            }
          }
        },
        "responses": {
          "200": {
            "description": "Campaign force completed successfully"
          },
          "400": {
            "description": "Bad request"
          },
          "404": {
            "description": "Campaign not found"
          }
        },
        "security": [
          {
            "bearer": []
          }
        ],
        "summary": "Admin force completes a campaign",
        "tags": [
          "Admin Operations"
        ]
      }
    },
    "/api/v1/admin/campaigns/{campaignId}/force-cancel": {
      "post": {
        "operationId": "AdminController_forceCampaignCancellation",
        "parameters": [
          {
            "name": "campaignId",
            "required": true,
            "in": "path",
            "description": "Campaign ID to force cancel",
            "schema": {
              "type": "string"
            }
          }
        ],
        "requestBody": {
          "required": true,
          "content": {
            "application/json": {
              "schema": {
                "type": "object",
                "properties": {
                  "reason": {
                    "type": "string",
                    "description": "Reason for force cancellation",
                    "example": "Policy violation"
                  },
                  "refundFunds": {
                    "type": "boolean",
                    "description": "Whether to refund funds to brand",
                    "default": true
                  }
                },
                "required": [
                  "reason"
                ]
              }
            }
          }
        },
        "responses": {
          "200": {
            "description": "Campaign force cancelled successfully"
          },
          "400": {
            "description": "Bad request"
          },
          "404": {
            "description": "Campaign not found"
          }
        },
        "security": [
          {
            "bearer": []
          }
        ],
        "summary": "Admin force cancels a campaign",
        "tags": [
          "Admin Operations"
        ]
      }
    },
    "/api/v1/admin/campaigns/{campaignId}/override-budget": {
      "put": {
        "operationId": "AdminController_overrideCampaignBudget",
        "parameters": [
          {
            "name": "campaignId",
            "required": true,
            "in": "path",
            "description": "Campaign ID to override budget for",
            "schema": {
              "type": "string"
            }
          }
        ],
        "requestBody": {
          "required": true,
          "content": {
            "application/json": {
              "schema": {
                "type": "object",
                "properties": {
                  "newBudget": {
                    "type": "number",
                    "description": "New budget amount",
                    "example": 50000
                  },
                  "reason": {
                    "type": "string",
                    "description": "Reason for budget override",
                    "example": "Platform compensation for technical issues"
                  }
                },
                "required": [
                  "newBudget",
                  "reason"
                ]
              }
            }
          }
        },
        "responses": {
          "200": {
            "description": "Campaign budget overridden successfully"
          },
          "400": {
            "description": "Bad request"
          },
          "404": {
            "description": "Campaign not found"
          }
        },
        "security": [
          {
            "bearer": []
          }
        ],
        "summary": "Admin overrides campaign budget",
        "tags": [
          "Admin Operations"
        ]
      }
    },
    "/api/v1/admin/campaigns/{campaignId}/emergency-control": {
      "post": {
        "operationId": "AdminController_emergencyCampaignControl",
        "parameters": [
          {
            "name": "campaignId",
            "required": true,
            "in": "path",
            "description": "Campaign ID for emergency control",
            "schema": {
              "type": "string"
            }
          }
        ],
        "requestBody": {
          "required": true,
          "content": {
            "application/json": {
              "schema": {
                "type": "object",
                "properties": {
                  "action": {
                    "type": "string",
                    "enum": [
                      "activate",
                      "deactivate",
                      "suspend"
                    ],
                    "description": "Emergency action to take"
                  },
                  "reason": {
                    "type": "string",
                    "description": "Reason for emergency action",
                    "example": "Emergency content removal required"
                  }
                },
                "required": [
                  "action",
                  "reason"
                ]
              }
            }
          }
        },
        "responses": {
          "200": {
            "description": "Emergency control applied successfully"
          },
          "400": {
            "description": "Bad request"
          },
          "404": {
            "description": "Campaign not found"
          }
        },
        "security": [
          {
            "bearer": []
          }
        ],
        "summary": "Admin emergency campaign control",
        "tags": [
          "Admin Operations"
        ]
      }
    },
    "/api/v1/admin/campaigns/{campaignId}/financial-overview": {
      "get": {
        "operationId": "AdminController_getCampaignFinancialOverview",
        "parameters": [
          {
            "name": "campaignId",
            "required": true,
            "in": "path",
            "description": "Campaign ID to get overview for",
            "schema": {
              "type": "string"
            }
          }
        ],
        "responses": {
          "200": {
            "description": "Financial overview retrieved successfully"
          },
          "404": {
            "description": "Campaign not found"
          }
        },
        "security": [
          {
            "bearer": []
          }
        ],
        "summary": "Admin gets campaign financial overview",
        "tags": [
          "Admin Operations"
        ]
      }
    },
    "/api/v1/admin/dashboard/financial": {
      "get": {
        "operationId": "AdminController_getFinancialDashboard",
        "parameters": [
          {
            "name": "period",
            "required": false,
            "in": "query",
            "description": "Time period (7d, 30d, 90d)",
            "schema": {
              "example": "30d",
              "type": "string"
            }
          }
        ],
        "responses": {
          "200": {
            "description": "Financial dashboard data retrieved successfully"
          }
        },
        "security": [
          {
            "bearer": []
          }
        ],
        "summary": "Admin gets platform financial dashboard",
        "tags": [
          "Admin Operations"
        ]
      }
    },
    "/api/v1/admin/reports/audit": {
      "get": {
        "operationId": "AdminController_generateAuditReport",
        "parameters": [
          {
            "name": "startDate",
            "required": false,
            "in": "query",
            "description": "Start date for audit report",
            "schema": {
              "type": "string"
            }
          },
          {
            "name": "endDate",
            "required": false,
            "in": "query",
            "description": "End date for audit report",
            "schema": {
              "type": "string"
            }
          },
          {
            "name": "type",
            "required": false,
            "in": "query",
            "description": "Report type (transactions, campaigns, users)",
            "schema": {
              "type": "string"
            }
          }
        ],
        "responses": {
          "200": {
            "description": "Audit report generated successfully"
          }
        },
        "security": [
          {
            "bearer": []
          }
        ],
        "summary": "Admin gets audit report",
        "tags": [
          "Admin Operations"
        ]
      }
    }
  },
  "info": {
    "title": "GameTriggers API",
    "description": "The Gametriggers marketplace API documentation",
    "version": "1.0",
    "contact": {}
  },
  "tags": [
    {
      "name": "campaigns",
      "description": ""
    },
    {
      "name": "users",
      "description": ""
    }
  ],
  "servers": [],
  "components": {
    "securitySchemes": {
      "bearer": {
        "scheme": "bearer",
        "bearerFormat": "JWT",
        "type": "http"
      }
    },
    "schemas": {
      "UserRole": {
        "type": "string",
        "enum": [
          "streamer",
          "brand",
          "admin"
        ],
        "description": "User role in the system"
      },
      "AuthProvider": {
        "type": "string",
        "enum": [
          "twitch",
          "youtube",
          "email"
        ],
        "description": "Authentication provider"
      },
      "CreateUserDto": {
        "type": "object",
        "properties": {
          "email": {
            "type": "string",
            "description": "User email address",
            "example": "user@example.com"
          },
          "name": {
            "type": "string",
            "description": "User full name",
            "example": "John Doe"
          },
          "image": {
            "type": "string",
            "description": "User profile image URL",
            "example": "https://example.com/avatar.jpg"
          },
          "role": {
            "description": "User role in the system",
            "example": "streamer",
            "allOf": [
              {
                "$ref": "#/components/schemas/UserRole"
              }
            ]
          },
          "authProvider": {
            "description": "Authentication provider",
            "example": "twitch",
            "allOf": [
              {
                "$ref": "#/components/schemas/AuthProvider"
              }
            ]
          },
          "authProviderId": {
            "type": "string",
            "description": "ID from the authentication provider",
            "example": "12345678"
          },
          "channelUrl": {
            "type": "string",
            "description": "Channel URL for streamers",
            "example": "https://twitch.tv/username"
          },
          "category": {
            "description": "Stream categories",
            "example": [
              "Gaming",
              "Just Chatting"
            ],
            "type": "array",
            "items": {
              "type": "string"
            }
          },
          "language": {
            "description": "Stream languages",
            "example": [
              "English",
              "Spanish"
            ],
            "type": "array",
            "items": {
              "type": "string"
            }
          }
        },
        "required": [
          "email",
          "name",
          "role",
          "authProvider"
        ]
      },
      "UpdateUserDto": {
        "type": "object",
        "properties": {}
      },
      "OverlaySettingsDto": {
        "type": "object",
        "properties": {
          "position": {
            "type": "string",
            "description": "Position of the overlay on screen",
            "enum": [
              "top-left",
              "top-right",
              "bottom-left",
              "bottom-right"
            ],
            "example": "top-right"
          },
          "size": {
            "type": "string",
            "description": "Size of the overlay",
            "enum": [
              "small",
              "medium",
              "large"
            ],
            "example": "medium"
          },
          "opacity": {
            "type": "object",
            "description": "Opacity percentage of the overlay",
            "minimum": 20,
            "maximum": 100,
            "example": 75
          },
          "backgroundColor": {
            "type": "object",
            "description": "Background color in hex or rgba format",
            "example": "#ffffff"
          }
        }
      },
      "OverlaySettingsResponseDto": {
        "type": "object",
        "properties": {
          "position": {
            "type": "string",
            "description": "Position of the overlay on screen",
            "enum": [
              "top-left",
              "top-right",
              "bottom-left",
              "bottom-right"
            ],
            "example": "top-right"
          },
          "size": {
            "type": "string",
            "description": "Size of the overlay",
            "enum": [
              "small",
              "medium",
              "large"
            ],
            "example": "medium"
          },
          "opacity": {
            "type": "number",
            "description": "Opacity percentage of the overlay",
            "minimum": 20,
            "maximum": 100,
            "example": 75
          },
          "backgroundColor": {
            "type": "string",
            "description": "Background color in hex or rgba format",
            "example": "#ffffff"
          },
          "overlayToken": {
            "type": "string",
            "description": "Token for accessing the overlay",
            "example": "abc123xyz456"
          }
        },
        "required": [
          "position",
          "size",
          "opacity",
          "backgroundColor",
          "overlayToken"
        ]
      },
      "PriorityWeightsDto": {
        "type": "object",
        "properties": {
          "paymentRate": {
            "type": "number",
            "example": 0.4,
            "description": "Weight for payment rate factor"
          },
          "performance": {
            "type": "number",
            "example": 0.3,
            "description": "Weight for performance factor"
          },
          "fairness": {
            "type": "number",
            "example": 0.3,
            "description": "Weight for fairness factor"
          }
        },
        "required": [
          "paymentRate",
          "performance",
          "fairness"
        ]
      },
      "BlackoutPeriodDto": {
        "type": "object",
        "properties": {
          "startTime": {
            "type": "string",
            "example": "22:00",
            "description": "Start time in HH:MM format"
          },
          "endTime": {
            "type": "string",
            "example": "06:00",
            "description": "End time in HH:MM format"
          },
          "days": {
            "example": [
              "monday",
              "tuesday",
              "wednesday"
            ],
            "description": "Days of the week for blackout period",
            "type": "array",
            "items": {
              "type": "string"
            }
          }
        },
        "required": [
          "startTime",
          "endTime",
          "days"
        ]
      },
      "CampaignRotationSettingsDto": {
        "type": "object",
        "properties": {
          "preferredStrategy": {
            "type": "string",
            "example": "fair-rotation",
            "enum": [
              "fair-rotation",
              "weighted",
              "time-rotation",
              "performance",
              "revenue-optimized"
            ],
            "description": "Preferred campaign selection strategy"
          },
          "rotationIntervalMinutes": {
            "type": "number",
            "example": 3,
            "description": "Rotation interval in minutes"
          },
          "priorityWeights": {
            "description": "Priority weights for weighted selection",
            "allOf": [
              {
                "$ref": "#/components/schemas/PriorityWeightsDto"
              }
            ]
          },
          "blackoutPeriods": {
            "description": "Blackout periods when campaigns should not be displayed",
            "type": "array",
            "items": {
              "$ref": "#/components/schemas/BlackoutPeriodDto"
            }
          }
        },
        "required": [
          "preferredStrategy",
          "rotationIntervalMinutes",
          "priorityWeights"
        ]
      },
      "CampaignSelectionSettingsResponseDto": {
        "type": "object",
        "properties": {
          "campaignSelectionStrategy": {
            "type": "string",
            "description": "Campaign selection strategy"
          },
          "campaignRotationSettings": {
            "description": "Campaign rotation settings",
            "allOf": [
              {
                "$ref": "#/components/schemas/CampaignRotationSettingsDto"
              }
            ]
          },
          "updatedAt": {
            "format": "date-time",
            "type": "string",
            "example": "2024-01-01T00:00:00.000Z",
            "description": "Settings last updated timestamp"
          }
        },
        "required": [
          "campaignSelectionStrategy",
          "campaignRotationSettings",
          "updatedAt"
        ]
      },
      "CampaignSelectionSettingsDto": {
        "type": "object",
        "properties": {
          "campaignSelectionStrategy": {
            "type": "string",
            "example": "fair-rotation",
            "enum": [
              "fair-rotation",
              "weighted",
              "time-rotation",
              "performance",
              "revenue-optimized"
            ],
            "description": "Overall campaign selection strategy"
          },
          "campaignRotationSettings": {
            "description": "Campaign rotation settings",
            "allOf": [
              {
                "$ref": "#/components/schemas/CampaignRotationSettingsDto"
              }
            ]
          }
        },
        "required": [
          "campaignSelectionStrategy",
          "campaignRotationSettings"
        ]
      },
      "EnergyPacksResponseDto": {
        "type": "object",
        "properties": {
          "current": {
            "type": "number",
            "description": "Current available energy packs",
            "example": 8
          },
          "maximum": {
            "type": "number",
            "description": "Maximum energy packs allowed",
            "example": 10
          },
          "lastReset": {
            "type": "string",
            "description": "Last reset timestamp",
            "example": "2025-08-18T00:00:00.000Z"
          },
          "dailyUsed": {
            "type": "number",
            "description": "Daily used energy packs",
            "example": 2
          },
          "hoursUntilReset": {
            "type": "number",
            "description": "Hours until next reset",
            "example": 18
          },
          "minutesUntilReset": {
            "type": "number",
            "description": "Minutes until next reset (within the hour)",
            "example": 45
          }
        },
        "required": [
          "current",
          "maximum",
          "lastReset",
          "dailyUsed",
          "hoursUntilReset",
          "minutesUntilReset"
        ]
      },
      "ConsumeEnergyPackDto": {
        "type": "object",
        "properties": {
          "campaignId": {
            "type": "string",
            "description": "Campaign ID that energy pack is being used for",
            "example": "60d21b4667d0d8992e610c85"
          }
        },
        "required": [
          "campaignId"
        ]
      },
      "XPActivityDto": {
        "type": "object",
        "properties": {
          "type": {
            "type": "string",
            "description": "Type of activity that earned XP",
            "example": "signup"
          },
          "amount": {
            "type": "number",
            "description": "Amount of XP earned",
            "example": 10
          },
          "earnedAt": {
            "format": "date-time",
            "type": "string",
            "description": "When the XP was earned",
            "example": "2024-01-01T12:00:00Z"
          }
        },
        "required": [
          "type",
          "amount",
          "earnedAt"
        ]
      },
      "XPResponseDto": {
        "type": "object",
        "properties": {
          "total": {
            "type": "number",
            "description": "Total XP accumulated",
            "example": 150
          },
<<<<<<< HEAD
=======
          "level": {
            "type": "number",
            "description": "Current level based on XP",
            "example": 3
          },
>>>>>>> 5703b93c
          "earnedToday": {
            "type": "number",
            "description": "XP earned today",
            "example": 25
          },
          "lastEarned": {
            "type": "object",
            "description": "Last time XP was earned",
            "example": "2024-01-01T12:00:00Z"
          },
          "activities": {
            "description": "Recent XP activities",
            "type": "array",
            "items": {
              "$ref": "#/components/schemas/XPActivityDto"
            }
          }
        },
        "required": [
          "total",
          "earnedToday",
          "activities"
        ]
      },
      "AddXPDto": {
        "type": "object",
        "properties": {
          "activityType": {
            "type": "string",
            "description": "Type of activity earning XP",
            "example": "signup"
          },
          "amount": {
            "type": "number",
            "description": "Amount of XP to add",
            "example": 10
          }
        },
        "required": [
          "activityType",
          "amount"
        ]
      },
      "RPActivityDto": {
        "type": "object",
        "properties": {
          "type": {
            "type": "string",
            "description": "Type of activity that earned RP",
            "example": "signup"
          },
          "amount": {
            "type": "number",
            "description": "Amount of RP earned",
            "example": 5
          },
          "earnedAt": {
            "format": "date-time",
            "type": "string",
            "description": "When the RP was earned",
            "example": "2024-01-01T12:00:00Z"
          }
        },
        "required": [
          "type",
          "amount",
          "earnedAt"
        ]
      },
      "RPResponseDto": {
        "type": "object",
        "properties": {
          "total": {
            "type": "number",
            "description": "Total RP accumulated",
            "example": 75
          },
          "earnedToday": {
            "type": "number",
            "description": "RP earned today",
            "example": 15
          },
          "lastEarned": {
            "type": "object",
            "description": "Last time RP was earned",
            "example": "2024-01-01T12:00:00Z"
          },
          "activities": {
            "description": "Recent RP activities",
            "type": "array",
            "items": {
              "$ref": "#/components/schemas/RPActivityDto"
            }
          }
        },
        "required": [
          "total",
          "earnedToday",
          "activities"
        ]
      },
      "AddRPDto": {
        "type": "object",
        "properties": {
          "activityType": {
            "type": "string",
            "description": "Type of activity earning RP",
            "example": "signup"
          },
          "amount": {
            "type": "number",
            "description": "Amount of RP to add",
            "example": 5
          }
        },
        "required": [
          "activityType",
          "amount"
        ]
      },
      "RegisterCredentialsDto": {
        "type": "object",
        "properties": {
          "email": {
            "type": "string",
            "description": "User email address",
            "example": "streamer@example.com"
          },
          "password": {
            "type": "string",
            "description": "User password (min 8 characters)",
            "example": "securePassword123"
          },
          "name": {
            "type": "string",
            "description": "User full name",
            "example": "Popular Streamer"
          },
          "companyName": {
            "type": "string",
            "description": "Company name (for brands)",
            "example": "Gaming Peripherals Inc."
          },
          "companyWebsite": {
            "type": "string",
            "description": "Company website (for brands)",
            "example": "https://gamingbrand.com"
          },
          "role": {
            "description": "User role in the system",
            "example": "streamer",
            "allOf": [
              {
                "$ref": "#/components/schemas/UserRole"
              }
            ]
          },
          "channelUrl": {
            "type": "string",
            "description": "Channel URL for streamers",
            "example": "https://twitch.tv/popularstreamer"
          },
          "category": {
            "type": "string",
            "description": "Stream category",
            "example": "Gaming"
          },
          "language": {
            "type": "string",
            "description": "Stream language",
            "example": "English"
          }
        },
        "required": [
          "email",
          "password",
          "name",
          "role"
        ]
      },
      "OAuthProfileDto": {
        "type": "object",
        "properties": {
          "id": {
            "type": "string",
            "description": "User ID from the provider",
            "example": "12345678"
          }
        },
        "required": [
          "id"
        ]
      },
      "OAuthExchangeDto": {
        "type": "object",
        "properties": {
          "accessToken": {
            "type": "string",
            "description": "OAuth access token from the provider",
            "example": "oauth2-token-from-twitch-or-youtube"
          },
          "refreshToken": {
            "type": "string",
            "description": "OAuth refresh token from the provider",
            "example": "refresh-token-from-provider"
          },
          "profile": {
            "description": "User profile information from the provider",
            "allOf": [
              {
                "$ref": "#/components/schemas/OAuthProfileDto"
              }
            ]
          }
        },
        "required": [
          "accessToken",
          "profile"
        ]
      },
      "MediaType": {
        "type": "string",
        "enum": [
          "image",
          "video"
        ],
        "description": "Type of media used in the campaign"
      },
      "CampaignStatus": {
        "type": "string",
        "enum": [
          "draft",
          "pending",
          "active",
          "paused",
          "completed",
          "cancelled",
          "rejected"
        ],
        "description": "Campaign status"
      },
      "CreateCampaignDto": {
        "type": "object",
        "properties": {
          "title": {
            "type": "string",
            "description": "Campaign title",
            "example": "Summer Gaming Promotion"
          },
          "description": {
            "type": "string",
            "description": "Detailed campaign description",
            "example": "Promote our new gaming products during your streams"
          },
          "brandId": {
            "type": "string",
            "description": "MongoDB ID of the brand creating the campaign",
            "example": "60d21b4667d0d8992e610c85"
          },
          "budget": {
            "type": "number",
            "description": "Total campaign budget in INR",
            "minimum": 0,
            "example": 10000
          },
          "mediaUrl": {
            "type": "string",
            "description": "URL to the campaign media (image, video, etc)",
            "example": "https://example.com/media/campaign123.mp4"
          },
          "mediaType": {
            "description": "Type of media used in the campaign",
            "example": "video",
            "allOf": [
              {
                "$ref": "#/components/schemas/MediaType"
              }
            ]
          },
          "status": {
            "description": "Campaign status",
            "default": "draft",
            "example": "draft",
            "allOf": [
              {
                "$ref": "#/components/schemas/CampaignStatus"
              }
            ]
          },
          "categories": {
            "description": "Category associated with the campaign (brands can only select one category)",
            "example": [
              "Gaming"
            ],
            "type": "array",
            "items": {
              "type": "string"
            }
          },
          "gKeyCooloffHours": {
            "type": "number",
            "description": "G-Key cooloff period in hours after campaign completion",
            "minimum": 1,
            "maximum": 8760,
            "example": 720
          }
        },
        "required": [
          "title",
          "brandId",
          "budget",
          "mediaUrl",
          "mediaType"
        ]
      },
      "UpdateCampaignDto": {
        "type": "object",
        "properties": {}
      },
      "JoinCampaignDto": {
        "type": "object",
        "properties": {}
      },
      "OverrideViolationDto": {
        "type": "object",
        "properties": {
          "reason": {
            "type": "string",
            "example": "Manual override due to business exception"
          }
        },
        "required": [
          "reason"
        ]
      },
      "AddFundsDto": {
        "type": "object",
        "properties": {}
      },
      "ReserveCampaignFundsDto": {
        "type": "object",
        "properties": {}
      },
      "ChargeCampaignFundsDto": {
        "type": "object",
        "properties": {}
      },
      "CreditEarningsDto": {
        "type": "object",
        "properties": {}
      },
      "WithdrawalRequestDto": {
        "type": "object",
        "properties": {}
      },
      "CreatePaymentIntentDto": {
        "type": "object",
        "properties": {}
      },
      "ConfirmPaymentDto": {
        "type": "object",
        "properties": {}
      },
      "ProcessPayoutDto": {
        "type": "object",
        "properties": {}
      },
      "ProcessUPIPaymentDto": {
        "type": "object",
        "properties": {}
      },
      "ProcessBankTransferDto": {
        "type": "object",
        "properties": {}
      },
      "ApproveKYCDto": {
        "type": "object",
        "properties": {}
      },
      "RejectKYCDto": {
        "type": "object",
        "properties": {}
      }
    }
  }
}<|MERGE_RESOLUTION|>--- conflicted
+++ resolved
@@ -1558,7 +1558,6 @@
         ]
       }
     },
-<<<<<<< HEAD
     "/api/v1/campaigns/{campaignId}/completion-status": {
       "get": {
         "description": "Retrieve detailed completion criteria and current status for a campaign",
@@ -1566,14 +1565,12 @@
         "parameters": [
           {
             "name": "campaignId",
-=======
     "/api/v1/campaigns/{id}/approve": {
       "post": {
         "operationId": "CampaignsController_approveCampaign",
         "parameters": [
           {
             "name": "id",
->>>>>>> 5703b93c
             "required": true,
             "in": "path",
             "description": "Campaign ID",
@@ -1584,7 +1581,6 @@
         ],
         "responses": {
           "200": {
-<<<<<<< HEAD
             "description": "Campaign completion status retrieved successfully",
             "content": {
               "application/json": {
@@ -1691,7 +1687,7 @@
           },
           "403": {
             "description": "Admin access required"
-=======
+
             "description": "Campaign approved and activated successfully"
           },
           "400": {
@@ -1702,25 +1698,20 @@
           },
           "404": {
             "description": "Campaign not found"
->>>>>>> 5703b93c
-          }
-        },
-        "security": [
-          {
-            "bearer": []
-          }
-        ],
-<<<<<<< HEAD
+          }
+        },
+        "security": [
+          {
+            "bearer": []
+          }
+        ],
         "summary": "Manually trigger campaign completion check",
-=======
         "summary": "Admin approves a pending campaign",
->>>>>>> 5703b93c
         "tags": [
           "campaigns"
         ]
       }
     },
-<<<<<<< HEAD
     "/api/v1/campaigns/{campaignId}/completion-check": {
       "post": {
         "description": "Check if a specific campaign meets completion criteria and mark it complete if applicable",
@@ -1728,14 +1719,12 @@
         "parameters": [
           {
             "name": "campaignId",
-=======
     "/api/v1/campaigns/{id}/reject": {
       "post": {
         "operationId": "CampaignsController_rejectCampaign",
         "parameters": [
           {
             "name": "id",
->>>>>>> 5703b93c
             "required": true,
             "in": "path",
             "description": "Campaign ID",
@@ -1744,7 +1733,6 @@
             }
           }
         ],
-<<<<<<< HEAD
         "responses": {
           "200": {
             "description": "Campaign completion check completed",
@@ -1769,7 +1757,6 @@
           },
           "403": {
             "description": "Insufficient permissions"
-=======
         "requestBody": {
           "required": true,
           "content": {
@@ -1796,7 +1783,6 @@
           },
           "403": {
             "description": "Forbidden - Admin access required"
->>>>>>> 5703b93c
           },
           "404": {
             "description": "Campaign not found"
@@ -1807,7 +1793,6 @@
             "bearer": []
           }
         ],
-<<<<<<< HEAD
         "summary": "Check specific campaign for completion",
         "tags": [
           "campaigns"
@@ -1861,9 +1846,7 @@
           }
         },
         "summary": "Get campaign completion details and earnings",
-=======
         "summary": "Admin rejects a pending campaign",
->>>>>>> 5703b93c
         "tags": [
           "campaigns"
         ]
@@ -5349,14 +5332,11 @@
             "description": "Total XP accumulated",
             "example": 150
           },
-<<<<<<< HEAD
-=======
           "level": {
             "type": "number",
             "description": "Current level based on XP",
             "example": 3
           },
->>>>>>> 5703b93c
           "earnedToday": {
             "type": "number",
             "description": "XP earned today",
