import {
  Injectable,
  NotFoundException,
  ConflictException,
  UnauthorizedException,
  BadRequestException,
} from '@nestjs/common';
import { InjectModel } from '@nestjs/mongoose';
import { Model } from 'mongoose';
import { IUser, UserRole } from '@schemas/user.schema';
import { CreateUserDto, UpdateUserDto, UserFilterDto } from './dto/users.dto';
import { ensureDocument } from '../../types/mongoose-helpers';
import {
  OverlaySettingsDto,
  OverlaySettingsResponseDto,
} from './dto/overlay-settings.dto';
import {
  CampaignSelectionSettingsDto,
  CampaignSelectionSettingsResponseDto,
} from './dto/campaign-selection-settings.dto';
import {
  EnergyPacksDto,
  EnergyPacksResponseDto,
  ConsumeEnergyPackDto,
} from './dto/energy-packs.dto';
import { XPResponseDto, AddXPDto } from './dto/xp.dto';
import { RPResponseDto, AddRPDto } from './dto/rp.dto';
import { getLevelFromXP } from '../../constants/xp-constants';
import { RP_REWARDS, getLevelFromRP } from '../../constants/rp-constants';
import * as crypto from 'crypto';

@Injectable()
export class UsersService {
  constructor(
    @InjectModel('User') private readonly userModel: Model<IUser>,
  ) {}

  async create(createUserDto: CreateUserDto): Promise<IUser> {
    const existingUser = await this.userModel.findOne({
      email: createUserDto.email,
    });
    if (existingUser) {
      throw new ConflictException('User with this email already exists');
    }

    const newUser = new this.userModel(createUserDto);
    const savedUser = await newUser.save();

    return savedUser;
  }

  async findAll(filterDto: UserFilterDto): Promise<IUser[]> {
    const { role, search, category, language } = filterDto;
    const query: any = {};

    if (role) {
      query.role = role;
    }

    if (search) {
      query.$or = [
        { name: { $regex: search, $options: 'i' } },
        { email: { $regex: search, $options: 'i' } },
        { description: { $regex: search, $options: 'i' } },
      ];
    }

    if (category && category.length > 0) {
      query.category = { $in: category };
    }

    if (language && language.length > 0) {
      query.language = { $in: language };
    }

    return this.userModel.find(query).exec();
  }

  async findOne(id: string): Promise<IUser> {
    const user = await this.userModel.findById(id).exec();
    if (!user) {
      throw new NotFoundException(`User with ID ${id} not found`);
    }

    // Convert to plain object to ensure all fields are included in API response
    // This fixes an issue where Mongoose document direct property access
    // wasn't working correctly for newly added schema fields
    return user.toObject() as IUser;
  }

  async findByEmail(
    email: string,
    includePassword: boolean = false,
  ): Promise<IUser | null> {
    const query = this.userModel.findOne({ email });

    // Explicitly select password field if needed for authentication
    if (includePassword) {
      query.select('+password');
    }

    return query.exec();
  }

  async findByAuthProviderId(providerId: string): Promise<IUser | null> {
    const user = await this.userModel
      .findOne({ authProviderId: providerId })
      .exec();
    return user;
  }

  async getStreamerProfile(id: string): Promise<IUser> {
    const streamer = await this.userModel.findById(id).exec();
    if (
      !streamer ||
      ensureDocument<IUser>(streamer).role !== UserRole.STREAMER
    ) {
      throw new NotFoundException(`Streamer with ID ${id} not found`);
    }
    return streamer;
  }

  async update(id: string, updateUserDto: UpdateUserDto): Promise<IUser> {
    const updatedUser = await this.userModel
      .findByIdAndUpdate(id, updateUserDto, { new: true })
      .exec();

    if (!updatedUser) {
      throw new NotFoundException(`User with ID ${id} not found`);
    }

    return updatedUser;
  }

  async remove(id: string): Promise<IUser> {
    const deletedUser = await this.userModel.findByIdAndDelete(id).exec();
    if (!deletedUser) {
      throw new NotFoundException(`User with ID ${id} not found`);
    }
    return deletedUser;
  }

  // Methods used by analytics service
  async countByRole(role: string): Promise<number> {
    return this.userModel.countDocuments({ role }).exec();
  }

  async countNewUsers(
    since: Date,
  ): Promise<{ newStreamers: number; newBrands: number }> {
    const [streamers, brands] = await Promise.all([
      this.userModel
        .countDocuments({
          role: 'streamer',
          createdAt: { $gte: since },
        })
        .exec(),
      this.userModel
        .countDocuments({
          role: 'brand',
          createdAt: { $gte: since },
        })
        .exec(),
    ]);

    return {
      newStreamers: streamers,
      newBrands: brands,
    };
  }

  // Get current user's overlay settings
  async getOverlaySettings(
    userId: string,
  ): Promise<OverlaySettingsResponseDto> {
    const user = await this.userModel.findById(userId).exec();

    if (!user) {
      throw new NotFoundException(`User with ID ${userId} not found`);
    }

    if (ensureDocument<IUser>(user).role !== UserRole.STREAMER) {
      throw new UnauthorizedException(
        'Only streamers can access overlay settings',
      );
    }

    // Initialize overlay token if it doesn't exist
    if (!user.overlayToken) {
      user.overlayToken = this.generateOverlayToken();
      await user.save();
    }

    // Ensure we return non-null values
    return {
      position: user.overlaySettings?.position || 'bottom-right',
      size: user.overlaySettings?.size || 'medium',
      opacity: user.overlaySettings?.opacity || 80,
      backgroundColor: user.overlaySettings?.backgroundColor || 'transparent',
      overlayToken: user.overlayToken,
    };
  }

  // Update user's overlay settings
  async updateOverlaySettings(
    userId: string,
    settingsDto: OverlaySettingsDto,
  ): Promise<OverlaySettingsResponseDto> {
    const user = await this.userModel.findById(userId).exec();

    if (!user) {
      throw new NotFoundException(`User with ID ${userId} not found`);
    }

    if (ensureDocument<IUser>(user).role !== UserRole.STREAMER) {
      throw new UnauthorizedException(
        'Only streamers can update overlay settings',
      );
    }

    // Initialize overlay token if it doesn't exist
    if (!user.overlayToken) {
      user.overlayToken = this.generateOverlayToken();
    }

    // Update settings with new values or keep existing ones
    user.overlaySettings = {
      position:
        settingsDto.position ||
        user.overlaySettings?.position ||
        'bottom-right',
      size: settingsDto.size || user.overlaySettings?.size || 'medium',
      opacity: settingsDto.opacity ?? user.overlaySettings?.opacity ?? 80,
      backgroundColor:
        settingsDto.backgroundColor ||
        user.overlaySettings?.backgroundColor ||
        'transparent',
    };

    await user.save();

    // Return properly typed response
    return {
      position: user.overlaySettings.position || 'bottom-right',
      size: user.overlaySettings.size || 'medium',
      opacity: user.overlaySettings.opacity || 80,
      backgroundColor: user.overlaySettings.backgroundColor || 'transparent',
      overlayToken: user.overlayToken,
    };
  }

  // Regenerate overlay token
  async regenerateOverlayToken(
    userId: string,
  ): Promise<{ overlayToken: string }> {
    const user = await this.userModel.findById(userId).exec();

    if (!user) {
      throw new NotFoundException(`User with ID ${userId} not found`);
    }

    if (ensureDocument<IUser>(user).role !== UserRole.STREAMER) {
      throw new UnauthorizedException(
        'Only streamers can regenerate overlay tokens',
      );
    }

    // Generate new token
    const newToken = this.generateOverlayToken();
    user.overlayToken = newToken;
    await user.save();

    // Note: We do NOT update campaign participation browserSourceTokens because:
    // 1. Each participation has its own unique token (required by unique index)
    // 2. The overlay service uses the user's overlayToken to find campaigns
    // 3. Individual participation tokens are used for specific tracking purposes
    // 4. The main overlay URL uses the user's overlayToken, not participation tokens

    return { overlayToken: user.overlayToken };
  }

  // Helper method to generate a unique token
  private generateOverlayToken(): string {
    return crypto.randomBytes(32).toString('hex');
  }

  // Check overlay connection status
  async getOverlayConnectionStatus(userId: string, overlayToken: string) {
    const user = await this.userModel.findById(userId).exec();

    if (!user) {
      throw new NotFoundException(`User with ID ${userId} not found`);
    }

    if (ensureDocument<IUser>(user).role !== UserRole.STREAMER) {
      throw new UnauthorizedException(
        'Only streamers can check overlay status',
      );
    }

    // Verify that the token belongs to this user
    if (user.overlayToken !== overlayToken) {
      throw new UnauthorizedException('Invalid overlay token');
    }

    // Check if the overlay is active (has been seen in the last 2 minutes)
    const isActive =
      user.overlayActive &&
      user.overlayLastSeen &&
      new Date().getTime() - user.overlayLastSeen.getTime() < 2 * 60 * 1000;

    // Return the status
    return {
      active: isActive,
      lastSeen: user.overlayLastSeen
        ? user.overlayLastSeen.toISOString()
        : null,
    };
  }

  // Record overlay activity (called when overlay loads or pings)
  async recordOverlayActivity(token: string): Promise<boolean> {
    const user = await this.userModel.findOne({ overlayToken: token }).exec();

    if (!user) {
      return false;
    }

    // Update the last seen timestamp and set active flag
    user.overlayLastSeen = new Date();
    user.overlayActive = true;
    await user.save();

    return true;
  }

  // Trigger test ad for overlay
  async triggerTestAd(
    userId: string,
    overlayToken: string,
    testCampaign: any,
  ): Promise<{ success: boolean; message: string }> {
    const user = await this.userModel.findById(userId).exec();

    if (!user) {
      throw new NotFoundException(`User with ID ${userId} not found`);
    }

    if (ensureDocument<IUser>(user).role !== UserRole.STREAMER) {
      throw new UnauthorizedException('Only streamers can test overlays');
    }

    // Verify that the token belongs to this user
    if (user.overlayToken !== overlayToken) {
      throw new UnauthorizedException('Invalid overlay token');
    }

    // Check if overlay is active
    const isActive =
      user.overlayActive &&
      user.overlayLastSeen &&
      new Date().getTime() - user.overlayLastSeen.getTime() < 2 * 60 * 1000;

    if (!isActive) {
      return {
        success: false,
        message:
          'Overlay is not active. Make sure it is added to your streaming software.',
      };
    }

    // Store test campaign data temporarily (for 10 seconds)
    user.testCampaign = {
      title: testCampaign.title || 'Test Campaign',
      mediaUrl:
        testCampaign.mediaUrl ||
        'https://via.placeholder.com/300x200/3498DB/FFFFFF?text=Test+Ad',
      mediaType: testCampaign.mediaType || 'image',
      testMode: true,
      expiresAt: new Date(new Date().getTime() + 10000), // 10 seconds from now
    };

    await user.save();

    // Return success response
    return {
      success: true,
      message: 'Test ad sent to overlay',
    };
  }

  // Get campaign selection settings
  async getCampaignSelectionSettings(
    userId: string,
  ): Promise<CampaignSelectionSettingsResponseDto> {
    const user = await this.userModel.findById(userId).exec();

    if (!user) {
      throw new NotFoundException(`User with ID ${userId} not found`);
    }

    if (ensureDocument<IUser>(user).role !== UserRole.STREAMER) {
      throw new UnauthorizedException(
        'Only streamers can access campaign selection settings',
      );
    }

    // Return response
    return {
      campaignSelectionStrategy:
        user.campaignSelectionStrategy || 'fair-rotation',
      campaignRotationSettings: user.campaignRotationSettings || {
        preferredStrategy: 'fair-rotation',
        rotationIntervalMinutes: 3,
        priorityWeights: {
          paymentRate: 0.4,
          performance: 0.3,
          fairness: 0.3,
        },
        blackoutPeriods: [],
      },
      updatedAt: user.updatedAt || new Date(),
    };
  }

  // Update campaign selection settings
  async updateCampaignSelectionSettings(
    userId: string,
    settingsDto: CampaignSelectionSettingsDto,
  ): Promise<CampaignSelectionSettingsResponseDto> {
    const user = await this.userModel.findById(userId).exec();

    if (!user) {
      throw new NotFoundException(`User with ID ${userId} not found`);
    }

    if (ensureDocument<IUser>(user).role !== UserRole.STREAMER) {
      throw new UnauthorizedException(
        'Only streamers can update campaign selection settings',
      );
    }

    // Use atomic update to avoid duplicate key errors
    const updatedUser = await this.userModel
      .findByIdAndUpdate(
        userId,
        {
          $set: {
            campaignSelectionStrategy: settingsDto.campaignSelectionStrategy,
            campaignRotationSettings: {
              preferredStrategy:
                settingsDto.campaignRotationSettings.preferredStrategy,
              rotationIntervalMinutes:
                settingsDto.campaignRotationSettings.rotationIntervalMinutes,
              priorityWeights: {
                paymentRate:
                  settingsDto.campaignRotationSettings.priorityWeights
                    .paymentRate,
                performance:
                  settingsDto.campaignRotationSettings.priorityWeights
                    .performance,
                fairness:
                  settingsDto.campaignRotationSettings.priorityWeights.fairness,
              },
              blackoutPeriods:
                settingsDto.campaignRotationSettings.blackoutPeriods || [],
            },
          },
        },
        { new: true },
      )
      .exec();

    if (!updatedUser) {
      throw new NotFoundException(
        `User with ID ${userId} not found after update`,
      );
    }
    // Return response
    return {
      campaignSelectionStrategy:
        updatedUser.campaignSelectionStrategy || 'fair-rotation',
      campaignRotationSettings: updatedUser.campaignRotationSettings || {
        preferredStrategy: 'fair-rotation',
        rotationIntervalMinutes: 3,
        priorityWeights: {
          paymentRate: 0.4,
          performance: 0.3,
          fairness: 0.3,
        },
        blackoutPeriods: [],
      },
      updatedAt: updatedUser.updatedAt || new Date(),
    };
  }

  /** Normalize a date to UTC midnight */
  private toUtcDay(d: Date): Date {
    return new Date(
      Date.UTC(d.getUTCFullYear(), d.getUTCMonth(), d.getUTCDate()),
    );
  }

  /** Returns date for N days before given date (UTC) */
  private addDaysUTC(d: Date, delta: number): Date {
    const dt = new Date(d);
    dt.setUTCDate(dt.getUTCDate() + delta);
    return this.toUtcDay(dt);
  }

  /** Update user's daily streak once per day. If already counted for today, it's a no-op. */
  async pingDailyStreak(userId: string): Promise<{
    current: number;
    longest: number;
    lastDate: string | null;
    updated: boolean;
    history: string[]; // ISO dates (UTC midnight)
    last7Days: { date: string; active: boolean }[];
  }> {
    const user = await this.userModel.findById(userId).exec();
    if (!user) throw new NotFoundException(`User with ID ${userId} not found`);

    const today = this.toUtcDay(new Date());
    const last = user.streakLastDate
      ? this.toUtcDay(new Date(user.streakLastDate))
      : null;

    let current = user.streakCurrent || 0;
    let longest = user.streakLongest || 0;
    let updated = false;

    // If already updated today, return summary
    if (last && last.getTime() === today.getTime()) {
      const historySet = new Set(
        (user.streakHistory || []).map((d) =>
          this.toUtcDay(new Date(d)).toISOString(),
        ),
      );
      const last7Days = Array.from({ length: 7 }, (_, i) => {
        const date = this.addDaysUTC(today, i - 6);
        const iso = date.toISOString();
        return { date: iso, active: historySet.has(iso) };
      });
      return {
        current,
        longest,
        lastDate: last.toISOString(),
        updated: false,
        history: Array.from(historySet),
        last7Days,
      };
    }

    // Determine if yesterday was last date to continue streak
    const yesterday = this.addDaysUTC(today, -1);
    if (last && last.getTime() === yesterday.getTime()) {
      current = current + 1;
    } else {
      current = 1; // reset
    }

    if (current > longest) longest = current;

    // Maintain history with unique UTC days, keep last 60 days
    const historyDates = (user.streakHistory || []).map((d) =>
      this.toUtcDay(new Date(d)).toISOString(),
    );
    const todayIso = today.toISOString();
    const set = new Set(historyDates);
    set.add(todayIso);
    const history = Array.from(set)
      .map((iso) => new Date(iso))
      .sort((a, b) => a.getTime() - b.getTime())
      .slice(-60)
      .map((d) => d.toISOString());

    // Persist changes
    user.streakCurrent = current;
    user.streakLongest = longest;
    user.streakLastDate = today;
    user.streakHistory = history.map((iso) => new Date(iso));
    await user.save();
    updated = true;

    const last7Days = Array.from({ length: 7 }, (_, i) => {
      const date = this.addDaysUTC(today, i - 6);
      const iso = date.toISOString();
      return { date: iso, active: set.has(iso) };
    });

    return {
      current,
      longest,
      lastDate: todayIso,
      updated,
      history,
      last7Days,
    };
  }

  /** Get streak summary without updating state */
  async getStreakSummary(userId: string): Promise<{
    current: number;
    longest: number;
    lastDate: string | null;
    last7Days: { date: string; active: boolean }[]; // Today at index 6
  }> {
    const user = await this.userModel.findById(userId).exec();
    if (!user) throw new NotFoundException(`User with ID ${userId} not found`);

    const today = this.toUtcDay(new Date());
    const historySet = new Set(
      (user.streakHistory || []).map((d) =>
        this.toUtcDay(new Date(d)).toISOString(),
      ),
    );

    const last7Days = Array.from({ length: 7 }, (_, i) => {
      const date = this.addDaysUTC(today, i - 6); // oldest first, today last
      const iso = date.toISOString();
      return { date: iso, active: historySet.has(iso) };
    });

    return {
      current: user.streakCurrent || 0,
      longest: user.streakLongest || 0,
      lastDate: user.streakLastDate
        ? this.toUtcDay(new Date(user.streakLastDate)).toISOString()
        : null,
      last7Days,
    };
  }

  // Helper function to calculate time until next reset (at midnight 12:00 AM)
  private getTimeUntilReset(lastReset: Date) {
    const now = new Date();
    const lastResetDay = new Date(
      lastReset.getFullYear(),
      lastReset.getMonth(),
      lastReset.getDate(),
    );
    const currentDay = new Date(
      now.getFullYear(),
      now.getMonth(),
      now.getDate(),
    );

    // Check if we need to reset (if it's a new day since last reset)
    const shouldReset = currentDay.getTime() > lastResetDay.getTime();

    // Calculate time until next midnight
    const nextMidnight = new Date(now);
    nextMidnight.setDate(nextMidnight.getDate() + 1);
    nextMidnight.setHours(0, 0, 0, 0);

    const diffMs = nextMidnight.getTime() - now.getTime();
    const hoursUntilReset = Math.floor(diffMs / (1000 * 60 * 60));
    const minutesUntilReset = Math.floor(
      (diffMs % (1000 * 60 * 60)) / (1000 * 60),
    );

    return {
      hoursUntilReset: Math.max(0, hoursUntilReset),
      minutesUntilReset: Math.max(0, minutesUntilReset),
      shouldReset,
    };
  }

  async getEnergyPacks(userId: string): Promise<EnergyPacksResponseDto> {
    const user = await this.userModel.findById(userId);
    if (!user) {
      throw new NotFoundException('User not found');
    }

    // Initialize energy packs if not exists
    if (!user.energyPacks) {
      user.energyPacks = {
        current: 10,
        maximum: 10,
        lastReset: new Date(),
        dailyUsed: 0,
      };
      await user.save();
    }

    const { hoursUntilReset, minutesUntilReset, shouldReset } =
      this.getTimeUntilReset(user.energyPacks.lastReset);

    // Reset energy packs if 24 hours have passed
    if (shouldReset) {
      user.energyPacks.current = user.energyPacks.maximum;
      user.energyPacks.dailyUsed = 0;
      user.energyPacks.lastReset = new Date();
      await user.save();
    }

    return {
      current: user.energyPacks.current,
      maximum: user.energyPacks.maximum,
      lastReset: user.energyPacks.lastReset.toISOString(),
      dailyUsed: user.energyPacks.dailyUsed,
      hoursUntilReset,
      minutesUntilReset,
    };
  }

  async consumeEnergyPack(
    userId: string,
    campaignId: string,
  ): Promise<{ success: boolean; remaining: number }> {
    const user = await this.userModel.findById(userId);
    if (!user) {
      throw new NotFoundException('User not found');
    }

    // Initialize energy packs if not exists
    if (!user.energyPacks) {
      user.energyPacks = {
        current: 10,
        maximum: 10,
        lastReset: new Date(),
        dailyUsed: 0,
      };
    }

    const { shouldReset } = this.getTimeUntilReset(user.energyPacks.lastReset);

    // Reset energy packs if 24 hours have passed
    if (shouldReset) {
      user.energyPacks.current = user.energyPacks.maximum;
      user.energyPacks.dailyUsed = 0;
      user.energyPacks.lastReset = new Date();
    }

    // Check if user has energy packs available
    if (user.energyPacks.current <= 0) {
      throw new BadRequestException(
        'No energy packs available. Energy packs reset every 24 hours.',
      );
    }

    // Consume one energy pack
    user.energyPacks.current -= 1;
    user.energyPacks.dailyUsed += 1;

    await user.save();

    return {
      success: true,
      remaining: user.energyPacks.current,
    };
  }

  // XP (Experience Points) methods
  async getXP(userId: string): Promise<XPResponseDto> {
    const user = await this.userModel.findById(userId);
    if (!user) {
      throw new NotFoundException('User not found');
    }

    const document = ensureDocument<IUser>(user);

    // Initialize XP if not exists
    if (!document.xp) {
      document.xp = {
        total: 0,
        earnedToday: 0,
        lastEarned: null,
        activities: [],
      };
      await document.save();
    }

    // Reset daily XP if it's a new day
    const now = new Date();
    const today = new Date(now.getFullYear(), now.getMonth(), now.getDate());
<<<<<<< HEAD
    const lastEarnedDate = document.xp?.lastEarned
=======
    const lastEarnedDate = document.xp.lastEarned
>>>>>>> 5703b93c
      ? new Date(
          document.xp.lastEarned.getFullYear(),
          document.xp.lastEarned.getMonth(),
          document.xp.lastEarned.getDate(),
        )
      : null;

    if (!lastEarnedDate || lastEarnedDate < today) {
      document.xp.earnedToday = 0;
      await document.save();
    }

    return {
      total: document.xp.total,
<<<<<<< HEAD
=======
      level: getLevelFromXP(document.xp.total),
>>>>>>> 5703b93c
      earnedToday: document.xp.earnedToday,
      lastEarned: document.xp.lastEarned,
      activities: document.xp.activities.slice(-10), // Return last 10 activities
    };
  }

  async addXP(
    userId: string,
    activityType: string,
    amount: number,
  ): Promise<XPResponseDto> {
    const user = await this.userModel.findById(userId);
    if (!user) {
      throw new NotFoundException('User not found');
    }

    const document = ensureDocument<IUser>(user);

    // Initialize XP if not exists
    if (!document.xp) {
      document.xp = {
        total: 0,
        earnedToday: 0,
        lastEarned: null,
        activities: [],
      };
    }

    const now = new Date();
    const today = new Date(now.getFullYear(), now.getMonth(), now.getDate());
    const lastEarnedDate = document.xp.lastEarned
      ? new Date(
          document.xp.lastEarned.getFullYear(),
          document.xp.lastEarned.getMonth(),
          document.xp.lastEarned.getDate(),
        )
      : null;

    // Reset daily XP if it's a new day
    if (!lastEarnedDate || lastEarnedDate < today) {
      document.xp.earnedToday = 0;
    }

    // Add XP
    document.xp.total += amount;
    document.xp.earnedToday += amount;
    document.xp.lastEarned = now;

<<<<<<< HEAD
=======
    // Calculate new level (simple level calculation: level = floor(total / 100) + 1)
    const newLevel = Math.floor(document.xp.total / 100) + 1;
    document.xp.level = newLevel;

>>>>>>> 5703b93c
    // Add to activities (keep only last 50)
    document.xp.activities.push({
      type: activityType,
      amount: amount,
      earnedAt: now,
    });

    if (document.xp.activities.length > 50) {
      document.xp.activities = document.xp.activities.slice(-50);
    }

    await document.save();

    return {
      total: document.xp.total,
<<<<<<< HEAD
=======
      level: getLevelFromXP(document.xp.total),
>>>>>>> 5703b93c
      earnedToday: document.xp.earnedToday,
      lastEarned: document.xp.lastEarned,
      activities: document.xp.activities.slice(-10), // Return last 10 activities
    };
  }

  // RP (Reputation Points) methods
  async getRP(userId: string): Promise<RPResponseDto> {
    const user = await this.userModel.findById(userId);
    if (!user) {
      throw new NotFoundException('User not found');
    }

    const document = ensureDocument<IUser>(user);

    // Initialize RP if not exists
    if (!document.rp) {
      document.rp = {
        total: 0,
        earnedToday: 0,
        lastEarned: null,
        activities: [],
      };
      await document.save();
    }

    // Reset daily RP if it's a new day
    const now = new Date();
    const today = new Date(now.getFullYear(), now.getMonth(), now.getDate());
    const lastEarnedDate = document.rp.lastEarned
      ? new Date(
          document.rp.lastEarned.getFullYear(),
          document.rp.lastEarned.getMonth(),
          document.rp.lastEarned.getDate(),
        )
      : null;

    if (!lastEarnedDate || lastEarnedDate < today) {
      document.rp.earnedToday = 0;
      await document.save();
    }

    return {
      total: document.rp.total,
      earnedToday: document.rp.earnedToday,
      lastEarned: document.rp.lastEarned,
      activities: document.rp.activities.slice(-10), // Return last 10 activities
    };
  }

  async addRP(
    userId: string,
    activityType: string,
    amount: number,
  ): Promise<RPResponseDto> {
    const user = await this.userModel.findById(userId);
    if (!user) {
      throw new NotFoundException('User not found');
    }

    const document = ensureDocument<IUser>(user);

    // Initialize RP if not exists
    if (!document.rp) {
      document.rp = {
        total: 0,
        earnedToday: 0,
        lastEarned: null,
        activities: [],
      };
    }

    const now = new Date();
    const today = new Date(now.getFullYear(), now.getMonth(), now.getDate());
    const lastEarnedDate = document.rp.lastEarned
      ? new Date(
          document.rp.lastEarned.getFullYear(),
          document.rp.lastEarned.getMonth(),
          document.rp.lastEarned.getDate(),
        )
      : null;

    // Reset daily RP if it's a new day
    if (!lastEarnedDate || lastEarnedDate < today) {
      document.rp.earnedToday = 0;
    }

    // Add RP
    document.rp.total += amount;
    document.rp.earnedToday += amount;
    document.rp.lastEarned = now;

    // Add to activities (keep only last 50)
    document.rp.activities.push({
      type: activityType,
      amount: amount,
      earnedAt: now,
    });

    if (document.rp.activities.length > 50) {
      document.rp.activities = document.rp.activities.slice(-50);
    }

    await document.save();

    return {
      total: document.rp.total,
      earnedToday: document.rp.earnedToday,
      lastEarned: document.rp.lastEarned,
      activities: document.rp.activities.slice(-10), // Return last 10 activities
    };
  }
}<|MERGE_RESOLUTION|>--- conflicted
+++ resolved
@@ -774,11 +774,8 @@
     // Reset daily XP if it's a new day
     const now = new Date();
     const today = new Date(now.getFullYear(), now.getMonth(), now.getDate());
-<<<<<<< HEAD
     const lastEarnedDate = document.xp?.lastEarned
-=======
     const lastEarnedDate = document.xp.lastEarned
->>>>>>> 5703b93c
       ? new Date(
           document.xp.lastEarned.getFullYear(),
           document.xp.lastEarned.getMonth(),
@@ -793,10 +790,7 @@
 
     return {
       total: document.xp.total,
-<<<<<<< HEAD
-=======
       level: getLevelFromXP(document.xp.total),
->>>>>>> 5703b93c
       earnedToday: document.xp.earnedToday,
       lastEarned: document.xp.lastEarned,
       activities: document.xp.activities.slice(-10), // Return last 10 activities
@@ -845,13 +839,10 @@
     document.xp.earnedToday += amount;
     document.xp.lastEarned = now;
 
-<<<<<<< HEAD
-=======
     // Calculate new level (simple level calculation: level = floor(total / 100) + 1)
     const newLevel = Math.floor(document.xp.total / 100) + 1;
     document.xp.level = newLevel;
 
->>>>>>> 5703b93c
     // Add to activities (keep only last 50)
     document.xp.activities.push({
       type: activityType,
@@ -867,10 +858,7 @@
 
     return {
       total: document.xp.total,
-<<<<<<< HEAD
-=======
       level: getLevelFromXP(document.xp.total),
->>>>>>> 5703b93c
       earnedToday: document.xp.earnedToday,
       lastEarned: document.xp.lastEarned,
       activities: document.xp.activities.slice(-10), // Return last 10 activities
