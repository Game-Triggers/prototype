import {
  Controller,
  Get,
  Post,
  Body,
  Param,
  Put,
  Delete,
  UseGuards,
  Query,
  Req,
  UnauthorizedException,
} from '@nestjs/common';
import {
  ApiTags,
  ApiOperation,
  ApiResponse,
  ApiParam,
  ApiBody,
  ApiBearerAuth,
} from '@nestjs/swagger';
import { UsersService } from './users.service';
import { JwtAuthGuard } from '../auth/guards/jwt-auth.guard';
import { RolesGuard } from '../auth/guards/roles.guard';
import { Roles } from '../auth/decorators/roles.decorator';
import { UserRole } from '@schemas/user.schema';
import { CreateUserDto, UpdateUserDto, UserFilterDto } from './dto/users.dto';
import {
  OverlaySettingsDto,
  OverlaySettingsResponseDto,
} from './dto/overlay-settings.dto';
import {
  CampaignSelectionSettingsDto,
  CampaignSelectionSettingsResponseDto,
} from './dto/campaign-selection-settings.dto';
import {
  EnergyPacksResponseDto,
  ConsumeEnergyPackDto,
} from './dto/energy-packs.dto';
import {
  XPResponseDto,
  AddXPDto,
} from './dto/xp.dto';
import { RPResponseDto, AddRPDto } from './dto/rp.dto';
<<<<<<< HEAD
import { LevelService } from './services/level.service';
=======
>>>>>>> b8df8163
import { Request } from 'express';

// Define the Request with user interface
interface RequestWithUser extends Request {
  user?: { userId: string; email: string; role: string };
}

/**
 * Users Controller
 *
 * Manages user-related operations including profile management, overlay settings,
 * and user administration. This controller handles the core user entity operations
 * for all user types (brands, streamers, admins) on the Instreamly platform.
 *
 * Key functionalities:
 * - User profile CRUD operations
 * - User search and filtering
 * - Streamer-specific overlay configuration
 * - User data for dashboards and platform features
 * - User role management (Admin only)
 *
 * Used by: All platform users (streamers, brands, admins) for profile management
 * and specialized user-related operations.
 */
@ApiTags('users')
@Controller('users')
export class UsersController {
  constructor(
    private readonly usersService: UsersService,
    private readonly levelService: LevelService,
  ) {}

  @Post()
  @ApiOperation({ summary: 'Create a new user' })
  @ApiBody({ type: CreateUserDto })
  @ApiResponse({
    status: 201,
    description: 'User has been successfully created',
  })
  @ApiResponse({ status: 400, description: 'Bad request' })
  async create(@Body() createUserDto: CreateUserDto) {
    return this.usersService.create(createUserDto);
  }

  @Get()
  @UseGuards(JwtAuthGuard, RolesGuard)
  @Roles(UserRole.ADMIN)
  @ApiBearerAuth()
  @ApiOperation({ summary: 'Get all users (Admin only)' })
  @ApiResponse({
    status: 200,
    description: 'Returns a list of users',
  })
  @ApiResponse({ status: 401, description: 'Unauthorized' })
  @ApiResponse({ status: 403, description: 'Forbidden - Admin role required' })
  async findAll(@Query() filterDto: UserFilterDto) {
    return this.usersService.findAll(filterDto);
  }

  @Get('me')
  @UseGuards(JwtAuthGuard)
  @ApiBearerAuth()
  @ApiOperation({ summary: 'Get the currently authenticated user' })
  @ApiResponse({
    status: 200,
    description: 'Returns the current user profile',
  })
  @ApiResponse({ status: 401, description: 'Unauthorized' })
  async getCurrentUser(@Req() req: RequestWithUser) {
    const userId = req.user?.userId;
    if (!userId) {
      throw new UnauthorizedException(
        'User ID is missing from authentication token',
      );
    }

    return this.usersService.findOne(userId);
  }

  @Get(':id')
  @UseGuards(JwtAuthGuard)
  @ApiBearerAuth()
  @ApiOperation({ summary: 'Get user by ID' })
  @ApiParam({
    name: 'id',
    description: 'User ID',
    example: '60d21b4667d0d8992e610c85',
  })
  @ApiResponse({
    status: 200,
    description: 'Returns the user information',
    schema: {
      example: {
        id: '60d21b4667d0d8992e610c85',
        email: 'user@example.com',
        name: 'John Doe',
        role: 'streamer',
        image: 'https://example.com/avatar.jpg',
      },
    },
  })
  @ApiResponse({ status: 401, description: 'Unauthorized' })
  @ApiResponse({ status: 404, description: 'User not found' })
  async findOne(@Param('id') id: string) {
    return this.usersService.findOne(id);
  }

  @Get('profile/streamer/:id')
  @ApiOperation({ summary: 'Get streamer profile information' })
  @ApiParam({
    name: 'id',
    description: 'Streamer ID',
    example: '60d21b4667d0d8992e610c85',
  })
  @ApiResponse({
    status: 200,
    description: 'Returns the streamer profile',
    schema: {
      example: {
        id: '60d21b4667d0d8992e610c85',
        name: 'Popular Streamer',
        image: 'https://example.com/avatar.jpg',
        channelUrl: 'https://twitch.tv/popularstreamer',
        category: ['Gaming'],
        language: ['English'],
        statistics: {
          followers: 10000,
          averageViewers: 500,
          impressions: 25000,
        },
      },
    },
  })
  @ApiResponse({ status: 404, description: 'Streamer not found' })
  async getStreamerProfile(@Param('id') id: string) {
    return this.usersService.getStreamerProfile(id);
  }

  @Put(':id')
  @UseGuards(JwtAuthGuard)
  @ApiBearerAuth()
  @ApiOperation({ summary: 'Update user information' })
  @ApiParam({
    name: 'id',
    description: 'User ID',
    example: '60d21b4667d0d8992e610c85',
  })
  @ApiBody({ type: UpdateUserDto })
  @ApiResponse({
    status: 200,
    description: 'User has been successfully updated',
    schema: {
      example: {
        id: '60d21b4667d0d8992e610c85',
        email: 'updated@example.com',
        name: 'Updated Name',
        role: 'streamer',
      },
    },
  })
  @ApiResponse({ status: 401, description: 'Unauthorized' })
  @ApiResponse({
    status: 403,
    description: 'Forbidden - Cannot update other users unless admin',
  })
  @ApiResponse({ status: 404, description: 'User not found' })
  async update(@Param('id') id: string, @Body() updateUserDto: UpdateUserDto) {
    return this.usersService.update(id, updateUserDto);
  }

  @Delete(':id')
  @UseGuards(JwtAuthGuard, RolesGuard)
  @Roles(UserRole.ADMIN)
  async remove(@Param('id') id: string) {
    return this.usersService.remove(id);
  }

  // Overlay settings endpoints
  @Get('me/overlay')
  @UseGuards(JwtAuthGuard)
  async getOverlaySettings(@Req() req: RequestWithUser) {
    const userId = req.user?.userId;
    if (!userId) {
      throw new UnauthorizedException(
        'User ID is missing from authentication token',
      );
    }
    return this.usersService.getOverlaySettings(userId);
  }

  @Put('me/overlay')
  @UseGuards(JwtAuthGuard)
  @ApiBearerAuth()
  @ApiOperation({ summary: 'Update overlay settings for the current user' })
  @ApiBody({ type: OverlaySettingsDto })
  @ApiResponse({
    status: 200,
    description: 'Overlay settings successfully updated',
    type: OverlaySettingsResponseDto,
  })
  @ApiResponse({ status: 401, description: 'Unauthorized' })
  async updateOverlaySettings(
    @Req() req: RequestWithUser,
    @Body() overlaySettingsDto: OverlaySettingsDto,
  ) {
    const userId = req.user?.userId;
    if (!userId) {
      throw new UnauthorizedException(
        'User ID is missing from authentication token',
      );
    }
    return this.usersService.updateOverlaySettings(userId, overlaySettingsDto);
  }

  @Post('me/overlay/regenerate')
  @UseGuards(JwtAuthGuard)
  async regenerateOverlayToken(@Req() req: RequestWithUser) {
    const userId = req.user?.userId;
    if (!userId) {
      throw new UnauthorizedException(
        'User ID is missing from authentication token',
      );
    }
    return this.usersService.regenerateOverlayToken(userId);
  }

  @Get('me/overlay/status')
  @UseGuards(JwtAuthGuard)
  async getOverlayStatus(
    @Req() req: RequestWithUser,
    @Query('overlayToken') overlayToken: string,
  ) {
    const userId = req.user?.userId;
    if (!userId) {
      throw new UnauthorizedException(
        'User ID is missing from authentication token',
      );
    }
    return this.usersService.getOverlayConnectionStatus(userId, overlayToken);
  }

  @Post('me/overlay/test')
  @UseGuards(JwtAuthGuard)
  async testOverlay(
    @Req() req: RequestWithUser,
    @Body() testData: { overlayToken: string; testCampaign: any },
  ) {
    const userId = req.user?.userId;
    if (!userId) {
      throw new UnauthorizedException(
        'User ID is missing from authentication token',
      );
    }
    return this.usersService.triggerTestAd(
      userId,
      testData.overlayToken,
      testData.testCampaign,
    );
  }

  // Campaign selection settings endpoints
  @Get('me/campaign-selection')
  @UseGuards(JwtAuthGuard)
  @ApiOperation({
    summary: 'Get campaign selection settings for the current user',
  })
  @ApiResponse({
    status: 200,
    description: 'Campaign selection settings retrieved successfully',
    type: CampaignSelectionSettingsResponseDto,
  })
  async getCampaignSelectionSettings(@Req() req: RequestWithUser) {
    const userId = req.user?.userId;
    if (!userId) {
      throw new UnauthorizedException(
        'User ID is missing from authentication token',
      );
    }
    return this.usersService.getCampaignSelectionSettings(userId);
  }

  @Put('me/campaign-selection')
  @UseGuards(JwtAuthGuard)
  @ApiOperation({
    summary: 'Update campaign selection settings for the current user',
  })
  @ApiBody({ type: CampaignSelectionSettingsDto })
  @ApiResponse({
    status: 200,
    description: 'Campaign selection settings successfully updated',
    type: CampaignSelectionSettingsResponseDto,
  })
  async updateCampaignSelectionSettings(
    @Req() req: RequestWithUser,
    @Body() settingsDto: CampaignSelectionSettingsDto,
  ) {
    const userId = req.user?.userId;
    if (!userId) {
      throw new UnauthorizedException(
        'User ID is missing from authentication token',
      );
    }
    return this.usersService.updateCampaignSelectionSettings(
      userId,
      settingsDto,
    );
  }

  // Streak endpoints
  @Post('me/streak/ping')
  @UseGuards(JwtAuthGuard)
  @ApiBearerAuth()
  @ApiOperation({ summary: 'Ping today activity to update streak once per day' })
  async pingStreak(@Req() req: RequestWithUser) {
    const userId = req.user?.userId;
    if (!userId) {
      throw new UnauthorizedException('User ID is missing from authentication token');
    }
    return this.usersService.pingDailyStreak(userId);
  }

  @Get('me/streak')
  @UseGuards(JwtAuthGuard)
  @ApiBearerAuth()
  @ApiOperation({ summary: 'Get current user streak summary' })
  async getMyStreak(@Req() req: RequestWithUser) {
    const userId = req.user?.userId;
    if (!userId) {
      throw new UnauthorizedException('User ID is missing from authentication token');
    }
    return this.usersService.getStreakSummary(userId);
  }
 
  // Energy Pack endpoints
  @Get('me/energy-packs')
  @UseGuards(JwtAuthGuard)
  @ApiBearerAuth()
  @ApiOperation({ summary: 'Get current user energy packs' })
  @ApiResponse({
    status: 200,
    description: 'Energy packs retrieved successfully',
    type: EnergyPacksResponseDto,
  })
  async getEnergyPacks(@Req() req: RequestWithUser) {
    const userId = req.user?.userId;
    if (!userId) {
      throw new UnauthorizedException('User ID is missing from authentication token');
    }
    return this.usersService.getEnergyPacks(userId);
  }

  @Post('me/energy-packs/consume')
  @UseGuards(JwtAuthGuard)
  @ApiBearerAuth()
  @ApiOperation({ summary: 'Consume one energy pack' })
  @ApiBody({ type: ConsumeEnergyPackDto })
  @ApiResponse({
    status: 200,
    description: 'Energy pack consumed successfully',
    schema: {
      example: {
        success: true,
        remaining: 9,
      },
    },
  })
  @ApiResponse({ status: 400, description: 'No energy packs available' })
  async consumeEnergyPack(
    @Req() req: RequestWithUser,
    @Body() dto: ConsumeEnergyPackDto,
  ) {
    const userId = req.user?.userId;
    if (!userId) {
      throw new UnauthorizedException(
        'User ID is missing from authentication token',
      );
    }
    return this.usersService.consumeEnergyPack(userId, dto.campaignId);
  }

  // XP (Experience Points) endpoints
  @Get('me/xp')
  @UseGuards(JwtAuthGuard)
  @ApiBearerAuth()
  @ApiOperation({ summary: 'Get current user XP data' })
  @ApiResponse({
    status: 200,
    description: 'XP data retrieved successfully',
    type: XPResponseDto,
  })
  async getXP(@Req() req: RequestWithUser) {
    const userId = req.user?.userId;
    if (!userId) {
      throw new UnauthorizedException(
        'User ID is missing from authentication token',
      );
    }
    return this.usersService.getXP(userId);
  }

  @Post('me/xp')
  @UseGuards(JwtAuthGuard)
  @ApiBearerAuth()
  @ApiOperation({ summary: 'Add XP for an activity' })
  @ApiBody({ type: AddXPDto })
  @ApiResponse({
    status: 200,
    description: 'XP added successfully',
    type: XPResponseDto,
  })
  @ApiResponse({ status: 400, description: 'Invalid activity type or amount' })
  async addXP(
    @Req() req: RequestWithUser,
    @Body() dto: AddXPDto,
  ) {
    const userId = req.user?.userId;
    if (!userId) {
      throw new UnauthorizedException(
        'User ID is missing from authentication token',
      );
    }
    return this.usersService.addXP(userId, dto.activityType, dto.amount);
  }

  // RP (Reputation Points) endpoints
  @Get('me/rp')
  @UseGuards(JwtAuthGuard)
  @ApiBearerAuth()
  @ApiOperation({ summary: 'Get current user RP data' })
  @ApiResponse({
    status: 200,
    description: 'RP data retrieved successfully',
    type: RPResponseDto,
  })
  async getMyRP(@Req() req: RequestWithUser) {
    const userId = req.user?.userId;
    if (!userId) {
      throw new UnauthorizedException(
        'User ID is missing from authentication token',
      );
    }
    return this.usersService.getRP(userId);
  }

  @Post('me/rp')
  @UseGuards(JwtAuthGuard)
  @ApiBearerAuth()
  @ApiOperation({ summary: 'Add RP for an activity' })
  @ApiBody({ type: AddRPDto })
  @ApiResponse({
    status: 200,
    description: 'RP added successfully',
    type: RPResponseDto,
  })
  @ApiResponse({ status: 400, description: 'Invalid activity type or amount' })
  async addRP(
    @Req() req: RequestWithUser,
    @Body() dto: AddRPDto,
  ) {
    const userId = req.user?.userId;
    if (!userId) {
      throw new UnauthorizedException(
        'User ID is missing from authentication token',
      );
    }
    return this.usersService.addRP(userId, dto.activityType, dto.amount);
  }

<<<<<<< HEAD
  // Level System endpoints
  @Get('me/level')
  @UseGuards(JwtAuthGuard)
  @ApiBearerAuth()
  @ApiOperation({ summary: 'Get current user level data' })
  @ApiResponse({
    status: 200,
    description: 'Level data retrieved successfully',
  })
  async getMyLevel(@Req() req: RequestWithUser) {
    const userId = req.user?.userId;
    if (!userId) {
      throw new UnauthorizedException(
        'User ID is missing from authentication token',
      );
    }
    return await this.levelService.getUserLevelData(userId);
  }

  @Post('me/level/check')
  @UseGuards(JwtAuthGuard)
  @ApiBearerAuth()
  @ApiOperation({ summary: 'Check for level up and update if necessary' })
  @ApiResponse({
    status: 200,
    description: 'Level check completed',
  })
  async checkMyLevelUp(@Req() req: RequestWithUser) {
    const userId = req.user?.userId;
    if (!userId) {
      throw new UnauthorizedException(
        'User ID is missing from authentication token',
      );
    }
    return await this.levelService.checkForLevelUp(userId);
  }
=======
>>>>>>> b8df8163
}<|MERGE_RESOLUTION|>--- conflicted
+++ resolved
@@ -42,10 +42,7 @@
   AddXPDto,
 } from './dto/xp.dto';
 import { RPResponseDto, AddRPDto } from './dto/rp.dto';
-<<<<<<< HEAD
-import { LevelService } from './services/level.service';
-=======
->>>>>>> b8df8163
+import { LevelService } from './services/level.service'; 
 import { Request } from 'express';
 
 // Define the Request with user interface
@@ -514,7 +511,6 @@
     return this.usersService.addRP(userId, dto.activityType, dto.amount);
   }
 
-<<<<<<< HEAD
   // Level System endpoints
   @Get('me/level')
   @UseGuards(JwtAuthGuard)
@@ -551,6 +547,4 @@
     }
     return await this.levelService.checkForLevelUp(userId);
   }
-=======
->>>>>>> b8df8163
 }