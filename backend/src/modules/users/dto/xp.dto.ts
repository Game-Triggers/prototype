import { ApiProperty, ApiPropertyOptional } from '@nestjs/swagger';
import {
  IsString,
  IsNumber,
  IsOptional,
  IsDateString,
  IsArray,
  ValidateNested,
} from 'class-validator';
import { Type } from 'class-transformer';

export class XPActivityDto {
  @ApiProperty({
    description: 'Type of activity that earned XP',
    example: 'signup',
  })
  @IsString()
  type: string;

  @ApiProperty({
    description: 'Amount of XP earned',
    example: 10,
  })
  @IsNumber()
  amount: number;

  @ApiProperty({
    description: 'When the XP was earned',
    example: '2024-01-01T12:00:00Z',
  })
  @IsDateString()
  earnedAt: Date;
}

export class XPDto {
  @ApiProperty({
    description: 'Total XP accumulated',
    example: 150,
  })
  @IsNumber()
  total: number;

  @ApiProperty({
<<<<<<< HEAD
=======
    description: 'Current level based on XP',
    example: 3,
  })
  @IsNumber()
  level: number;

  @ApiProperty({
>>>>>>> 5703b93c
    description: 'XP earned today',
    example: 25,
  })
  @IsNumber()
  earnedToday: number;

  @ApiPropertyOptional({
    description: 'Last time XP was earned',
    example: '2024-01-01T12:00:00Z',
  })
  @IsOptional()
  @IsDateString()
  lastEarned?: Date;

  @ApiProperty({
    description: 'Recent XP activities',
    type: [XPActivityDto],
  })
  @IsArray()
  @ValidateNested({ each: true })
  @Type(() => XPActivityDto)
  activities: XPActivityDto[];
}

export class XPResponseDto {
  @ApiProperty({
    description: 'Total XP accumulated',
    example: 150,
  })
  total: number;

  @ApiProperty({
<<<<<<< HEAD
=======
    description: 'Current level based on XP',
    example: 3,
  })
  level: number;

  @ApiProperty({
>>>>>>> 5703b93c
    description: 'XP earned today',
    example: 25,
  })
  earnedToday: number;

  @ApiPropertyOptional({
    description: 'Last time XP was earned',
    example: '2024-01-01T12:00:00Z',
  })
  lastEarned?: Date | null;

  @ApiProperty({
    description: 'Recent XP activities',
    type: [XPActivityDto],
  })
  activities: XPActivityDto[];
}

export class AddXPDto {
  @ApiProperty({
    description: 'Type of activity earning XP',
    example: 'signup',
  })
  @IsString()
  activityType: string;

  @ApiProperty({
    description: 'Amount of XP to add',
    example: 10,
  })
  @IsNumber()
  amount: number;
}<|MERGE_RESOLUTION|>--- conflicted
+++ resolved
@@ -41,8 +41,6 @@
   total: number;
 
   @ApiProperty({
-<<<<<<< HEAD
-=======
     description: 'Current level based on XP',
     example: 3,
   })
@@ -50,7 +48,6 @@
   level: number;
 
   @ApiProperty({
->>>>>>> 5703b93c
     description: 'XP earned today',
     example: 25,
   })
@@ -83,15 +80,12 @@
   total: number;
 
   @ApiProperty({
-<<<<<<< HEAD
-=======
     description: 'Current level based on XP',
     example: 3,
   })
   level: number;
 
   @ApiProperty({
->>>>>>> 5703b93c
     description: 'XP earned today',
     example: 25,
   })
